--- conflicted
+++ resolved
@@ -26,10 +26,6 @@
     db.generate_mapping(create_tables=True)
     plugin = CovidPolicyPlugin()
 
-<<<<<<< HEAD
-    # update core policy data
-    plugin.load_client('appoXaOlIgpiHK3I2').load_data().process_data(db)
-=======
     # update core policy data, if appropriate
     client = plugin.load_client(airtable_key)
 
@@ -45,7 +41,6 @@
 
     if ingest_policies:
         client.load_data().process_data(db)
->>>>>>> 9869b75f
 
         # post-process places
         plugin.post_process_places(db)
