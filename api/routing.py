--- conflicted
+++ resolved
@@ -87,14 +87,8 @@
         The XLSX data export file.
 
     """
-<<<<<<< HEAD
-    print(class_name)
     if class_name == "All_data":
         class_name = "all_static"
-=======
-    if class_name == 'All_data':
-        class_name = 'all_static'
->>>>>>> 8c0c55bb
     if class_name == ClassNameExport.none or class_name is None:
         raise NotImplementedError("Must provide a `class_name` to /post/export")
     filters = body.filters if bool(body.filters) == True else None
@@ -288,10 +282,9 @@
     ),
 ):
     fields = [
-        v for v in fields if v not in (
-            PolicyFields.none,
-            PolicyFields.court_challenges_id
-        )
+        v
+        for v in fields
+        if v not in (PolicyFields.none, PolicyFields.court_challenges_id)
     ]
     return schema.get_policy(
         filters=body.filters,
