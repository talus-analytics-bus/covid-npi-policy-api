"""Define API endpoints"""
# standard modules
from datetime import date

# 3rd party modules
from fastapi import Query
from starlette.responses import RedirectResponse
from typing import List, Optional

# local modules
from . import schema
from .models import PolicyList, PolicyFilters, OptionSetList, MetadataList, \
    ListResponse, PolicyStatusList
from .app import app
from db import db


@app.post("/post/export")
async def export(
    body: PolicyFilters,
    class_name: str,
):
    """Return XLSX data export for policies with the given filters applied.

    Parameters
    ----------
    filters : dict
        The filters to apply.

    Returns
    -------
    fastapi.responses.Response
        The XLSX data export file.

    """
    filters = body.filters if bool(body.filters) == True else None
    return schema.export(filters=filters, class_name=class_name)


@app.get("/get/version")
async def get_version():
    return schema.get_version()


@app.get("/get/count")
async def get_count(
    class_names: List[str] = Query(None),
):
    return schema.get_count(class_names=class_names)


@app.get("/get/metadata", response_model=MetadataList)
async def get_metadata(
    fields: List[str] = Query(None),
    entity_class_name: str = 'Policy'
):
    """Returns Metadata instance fields for the fields specified.

    Parameters
    ----------
    fields : list
        List of fields as strings with entity name prefixed, e.g.,
        `policy.id`.

    Returns
    -------
    dict
        Response containing metadata information for the fields.

    """
    return schema.get_metadata(
        fields=fields, entity_class_name=entity_class_name
    )


@app.get("/get/file/redirect")
async def get_file_redirect(id: int):
    """Return file from S3 with the matching ID using the provided title.

    Parameters
    ----------
    id : int
        ID of File instance.
    title : str
        Title to give file.

    Returns
    -------
    fastapi.responses.Response
        The file.

    """
    title = schema.get_file_title(id)
    return RedirectResponse(url=f'''/get/file/{title}?id={id}''')


@app.get("/get/file/{title}")
async def get_file(id: int, title: str):
    """Return file from S3 with the matching ID using the provided title.

    Parameters
    ----------
    id : int
        ID of File instance.
    title : str
        Title to give file.

    Returns
    -------
    fastapi.responses.Response
        The file.

    """
    return schema.get_file(id)


@app.get("/get/policy", response_model=ListResponse, response_model_exclude_unset=True)
async def get_policy(
    fields: List[str] = Query(None),
    page: int = None
):
    """Return Policy data.

    Parameters
    ----------
    fields : List[str]
        Data fields to return.

    Returns
    -------
    dict
        Policy response dictionary.

    """
<<<<<<< HEAD
    print('fields')
    print(fields)
    return schema.get_policy(fields=fields)
=======
    return schema.get_policy(fields=fields, page=page)
>>>>>>> 361d4991


@app.get("/get/plan", response_model=ListResponse, response_model_exclude_unset=True)
async def get_plan(fields: List[str] = Query(None)):
    """Return Plan data.

    Parameters
    ----------
    fields : List[str]
        Data fields to return.

    Returns
    -------
    dict
        Plan response dictionary.

    """
    return schema.get_plan(fields=fields)


@app.get("/get/policy_status/{geo_res}", response_model=PolicyStatusList, response_model_exclude_unset=True)
async def get_policy_status(geo_res=str):
    """Return Policy data.

    Parameters
    ----------
    fields : List[str]
        Data fields to return.

    Returns
    -------
    dict
        Policy response dictionary.

    """
    return schema.get_policy_status(geo_res=geo_res)


@app.get("/get/lockdown_level/model/{iso3}/{geo_res}/{name}/{end_date}", response_model=PolicyStatusList, response_model_exclude_unset=True)
async def get_lockdown_level_model(iso3=str, geo_res=str, end_date=str, name=str):
    """Get lockdown level of a location by date.

    """
    return schema.get_lockdown_level(geo_res=geo_res, name=name, end_date=end_date)


@app.get("/get/lockdown_level/map/{iso3}/{geo_res}/{date}", response_model=PolicyStatusList, response_model_exclude_unset=True)
async def get_lockdown_level_map(iso3=str, geo_res=str, date=date):
    """Get lockdown level of a location by date.

    """
    return schema.get_lockdown_level(iso3=iso3, geo_res=geo_res, date=date)


@app.post("/post/policy_status/{geo_res}", response_model=PolicyStatusList, response_model_exclude_unset=True)
async def post_policy_status(body: PolicyFilters, geo_res=str):
    """Return Policy data.

    Parameters
    ----------
    fields : List[str]
        Data fields to return.

    Returns
    -------
    dict
        Policy response dictionary.

    """

    return schema.get_policy_status(geo_res=geo_res, filters=body.filters)


@app.post("/post/policy", response_model=ListResponse, response_model_exclude_unset=True)
async def post_policy(
    body: PolicyFilters,
    by_category: str = None,
    fields: List[str] = Query(None),
):
    """Return Policy data with filters applied.

    Parameters
    ----------
    body : PolicyFilters
        Filters to apply.
    fields : List[str]
        Data fields to return.

    Returns
    -------
    dict
        Policy response dictionary

    """
    return schema.get_policy(
        filters=body.filters, fields=fields, by_category=by_category
    )


@app.post("/post/plan", response_model=ListResponse, response_model_exclude_unset=True)
async def post_plan(
    body: PolicyFilters,
    by_category: str = None,
    fields: List[str] = Query(None),
):
    """Return Plan data with filters applied.

    Parameters
    ----------
    body : PolicyFilters
        Filters to apply.
    fields : List[str]
        Data fields to return.

    Returns
    -------
    dict
        Plan response dictionary

    """
    return schema.get_plan(
        filters=body.filters, fields=fields, by_category=by_category
    )


@app.get("/get/optionset", response_model=OptionSetList)
async def get_optionset(
    fields: List[str] = Query(None),
    class_name: str = 'Policy'
):
    """Given a list of data fields and an entity name, returns the possible
    values for those fields based on what data are currently in the database.

    TODO add support for getting possible fields even if they haven't been
    used yet in the data

    Parameters
    ----------
    fields : list
        List of strings of data fields names.
    class_name : str
        The name of the entity for which to check possible values.

    Returns
    -------
    api.models.OptionSetList
        List of possible optionset values for each field.

    """
    return schema.get_optionset(fields=fields, class_name=class_name)


##
# Test endpoints
##
@app.get("/test")
async def get_test(test_param: str = 'GET successful'):
    """Test GET endpoint.

    Parameters
    ----------
    test_param : str
        A message to be returned in the response if GET was successful.

    Returns
    -------
    list[dict]
        A message containing the value of `test_param` indicating the GET was
        successful.

    """
    return [{'success': True, 'message': 'GET test', 'data': [test_param]}]<|MERGE_RESOLUTION|>--- conflicted
+++ resolved
@@ -132,13 +132,7 @@
         Policy response dictionary.
 
     """
-<<<<<<< HEAD
-    print('fields')
-    print(fields)
-    return schema.get_policy(fields=fields)
-=======
     return schema.get_policy(fields=fields, page=page)
->>>>>>> 361d4991
 
 
 @app.get("/get/plan", response_model=ListResponse, response_model_exclude_unset=True)
