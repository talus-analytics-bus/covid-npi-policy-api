"""Define API endpoints"""
# 3rd party modules
from fastapi import Query
from typing import List

# local modules
from . import schema
from .models import PolicyList, PolicyFilters, OptionSetList, MetadataList, ListResponse
from .app import app
from db import db


@app.post("/post/export")
async def export(body: PolicyFilters):
    """Return XLSX data export for policies with the given filters applied.

    Parameters
    ----------
    filters : dict
        The filters to apply.

    Returns
    -------
    fastapi.responses.Response
        The XLSX data export file.

    """
    filters = body.filters if bool(body.filters) == True else None
    return schema.export(filters=filters)


@app.get("/get/metadata", response_model=MetadataList)
async def get_metadata(fields: List[str] = Query(None)):
    """Returns Metadata instance fields for the fields specified.

    Parameters
    ----------
    fields : list
        List of fields as strings with entity name prefixed, e.g.,
        `policy.id`.

    Returns
    -------
    dict
        Response containing metadata information for the fields.

    """
    return schema.get_metadata(fields)


@app.get("/get/file/{title}")
async def get_file(id: int, title: str):
<<<<<<< HEAD
=======
    """Return file from S3 with the matching ID using the provided title.

    Parameters
    ----------
    id : int
        ID of File instance.
    title : str
        Title to give file.

    Returns
    -------
    fastapi.responses.Response
        The file.

    """
>>>>>>> b25582e6
    return schema.get_file(id)


@app.get("/get/policy", response_model=ListResponse, response_model_exclude_unset=True)
async def get_policy(fields: List[str] = Query(None)):
    """Return Policy data.

    Parameters
    ----------
    fields : List[str]
        Data fields to return.

    Returns
    -------
    dict
        Policy response dictionary.

    """
    return schema.get_policy(fields=fields)


@app.post("/post/policy", response_model=ListResponse, response_model_exclude_unset=True)
async def post_policy(body: PolicyFilters, fields: List[str] = Query(None)):
    """Return Policy data with filters applied.

    Parameters
    ----------
    body : PolicyFilters
        Filters to apply.
    fields : List[str]
        Data fields to return.

    Returns
    -------
    dict
        Policy response dictionary

    """
    return schema.get_policy(filters=body.filters, fields=fields)


@app.get("/get/optionset", response_model=OptionSetList)
async def get_optionset(fields: List[str] = Query(None), entity_name: str = None):
    """Given a list of data fields and an entity name, returns the possible
    values for those fields based on what data are currently in the database.

    TODO add support for getting possible fields even if they haven't been
    used yet in the data

    Parameters
    ----------
    fields : list
        List of strings of data fields names.
    entity_name : str
        The name of the entity for which to check possible values.

    Returns
    -------
    api.models.OptionSetList
        List of possible optionset values for each field.

    """
    return schema.get_optionset(fields)


##
# Test endpoints
##
@app.get("/test")
async def get_test(test_param: str = 'GET successful'):
    """Test GET endpoint.

    Parameters
    ----------
    test_param : str
        A message to be returned in the response if GET was successful.

    Returns
    -------
    list[dict]
        A message containing the value of `test_param` indicating the GET was
        successful.

    """
    return [{'success': True, 'message': 'GET test', 'data': [test_param]}]<|MERGE_RESOLUTION|>--- conflicted
+++ resolved
@@ -50,8 +50,6 @@
 
 @app.get("/get/file/{title}")
 async def get_file(id: int, title: str):
-<<<<<<< HEAD
-=======
     """Return file from S3 with the matching ID using the provided title.
 
     Parameters
@@ -67,7 +65,6 @@
         The file.
 
     """
->>>>>>> b25582e6
     return schema.get_file(id)
 
 
