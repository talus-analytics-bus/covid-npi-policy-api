"""Define API endpoints"""
# standard modules
from datetime import date
from enum import Enum

# 3rd party modules
from fastapi import Query
from starlette.responses import RedirectResponse
from typing import List, Optional
from pydantic import BaseModel

# local modules
from . import schema
from .models import (
    PolicyList, PolicyFilters, PlanFilters, ChallengeFilters, OptionSetList,
    MetadataList,
    ListResponse, PolicyStatusList, PolicyStatusCountList,
    PolicyFiltersNoOrdering, PolicyFields, PlanFields, CourtChallengeFields,
    Iso3Codes, StateNames, ExportFiltersNoOrdering
)
from .app import app
from db import db

DOWNLOAD_DESCRIPTION = '**Note:** This endpoint results in a file download and may only work if you make the API request either (1) in your address bar or (2) using cURL.'

ClassNameExport = Enum(
    value='ClassNameExport',
    names=[
        ('all_static', 'All data'),
        ('Policy', 'Policies'),
        ('Plan', 'Plans'),
        ('Court_Challenge', 'Court challenges'),
        ('none', ''),
    ]
)


ClassName = Enum(
    value='ClassNameExport',
    names=[
        ('Policy', 'Policies'),
        ('Plan', 'Plans'),
        ('Court_Challenge', 'Court challenges'),
        ('none', ''),
    ]
)


@app.post(
    "/post/export",
    tags=["Downloads"],
    summary="Return Excel (.xlsx) file containing formatted data for all records belonging to the provided class, e.g., \"Policy\" or \"Plan\" that match filters.",
    description=DOWNLOAD_DESCRIPTION + """ <br/><br/>**Example:** to download all face mask policies:<br/><br/>
    ```curl -X POST "https://api.covidamp.org/post/export?class_name=Policy" -H  "accept: application/json" -H  "Content-Type: application/json" -d "{\"filters\":{\"primary_ph_measure\":[\"Face mask\"]}}```"""
)
async def post_export(
    body: ExportFiltersNoOrdering,
    class_name: ClassNameExport = Query(
        ClassNameExport.all_static,
        description='The name of the data type for which an Excel export is requested',
    ),
):
    """Return XLSX data export for policies with the given filters applied.

    Parameters
    ----------
    filters : dict
        The filters to apply.

    Returns
    -------
    fastapi.responses.Response
        The XLSX data export file.

    """
    print(class_name)
    if class_name == 'All_data':
        class_name = 'all_static'
    if class_name == ClassNameExport.none or class_name is None:
        raise NotImplementedError('Must provide a `class_name` to /post/export')
    filters = body.filters if bool(body.filters) == True else None
    return schema.export(filters=filters, class_name=class_name.name)


@app.get(
    "/get/version",
    tags=["Metadata"],
    summary="Return dates different data types were last updated, and the most recent date appearing in the data",
)
async def get_version():
    return schema.get_version()


@app.get(
    "/get/countries_with_lockdown_levels",
    tags=["Metadata"],
    summary="Return ISO 3166-1 alpha-3 codes of countries for which national-level policy data are currently available in AMP",

)
async def get_countries_with_lockdown_levels():
    return schema.get_countries_with_lockdown_levels()

#
# class Item(BaseModel):
#     name: str
#     description: Optional[str] = Field(
#         None, title="The description of the item", max_length=300
#     )
#     price: float = Field(..., gt=0, description="The price must be greater than zero")
#     tax: Optional[float] = None


@app.get(
    "/get/count",
    tags=["Metadata"],
    summary="Return the total number of records currently in AMP of the provided class(es), e.g., \"Policy\" or \"Plan\".",

)
async def get_count(
    class_names: List[ClassName] = Query(
        [ClassName.Policy],
        description='The name(s) of the data type(s) for which record counts are requested'
    )
):
    class_names = [v for v in class_names if v != ClassNameExport.none]
    if len(class_names) == 0:
        raise NotImplementedError('Must provide a `class_name` to /get/count')
    return schema.get_count(class_names=class_names)


@app.get(
    "/get/metadata",
    response_model=MetadataList,
    response_model_exclude_unset=True,
    tags=["Metadata"],
    summary="Return metadata describing the provided field(s), e.g, \"Policy.policy_name\" belonging to the provided class, e.g., \"Policy\" or \"Plan\".",

)
async def get_metadata(
    entity_class_name: ClassName = Query(
        ClassName.Policy,
        description='The name of the data type for which metadata are requested'
    ),
    fields: List[str] = Query(
        ['Policy.policy_name', 'Policy.primary_ph_measure', 'Policy.ph_measure_details'],
        description='A list of fields for which metadata are requested, prefixed by the data type name and a period')
):
    entity_class_name = entity_class_name if entity_class_name != ClassName.none else None
    if entity_class_name is None:
        raise NotImplementedError('Must provide a `entity_class_name` to /get/metadata')
    return schema.get_metadata(
        fields=fields, entity_class_name=entity_class_name
    )


@ app.get("/get/file/redirect", tags=["Downloads"], include_in_schema=False)
async def get_file_redirect(id: int):
    """Return file from S3 with the matching ID using the provided title.

    Parameters
    ----------
    id : int
        ID of File instance.
    title : str
        Title to give file.

    Returns
    -------
    fastapi.responses.Response
        The file.

    """
    title = schema.get_file_title(id)
    return RedirectResponse(url=f'''/get/file/{title}?id={id}''')


@app.get(
    "/get/file/{title}",
    tags=["Downloads"],
    summary="Download PDF with the given id, using the provided title as the filename",
    include_in_schema=False
)
async def get_file_title_required(
    id: int = Query(None, description="Unique ID of file, as listed in `file` attribute of Policy records"),
    title: str = Query('Filename', description="Any filename")
):
    return schema.get_file(id)


@app.get(
    "/get/file/{id}/{title}",
    tags=["Downloads"],
    summary="Download PDF with the given id, using the provided title as the filename",
    description=DOWNLOAD_DESCRIPTION
)
async def get_file(
    id: int = Query(None, description="Unique ID of file, as listed in `file` attribute of Policy records"),
    title: str = Query('Filename', description="Any filename")
):
    return schema.get_file(id)


@ app.get("/get/policy", response_model=ListResponse, response_model_exclude_unset=True, tags=["Policies"], include_in_schema=False)
async def get_policy(
    fields: List[str] = Query(None),
    page: int = None,
    pagesize: int = 100,
    count: bool = False,
):
    """Return Policy data.

    Parameters
    ----------
    fields : List[str]
        Data fields to return.

    Returns
    -------
    dict
        Policy response dictionary.

    """
    return schema.get_policy(
        fields=fields, page=page, pagesize=pagesize, count_only=count
    )


@ app.post(
    "/post/policy",
    response_model=ListResponse,
    response_model_exclude_unset=True,
    tags=["Policies"],
    summary="Return data for policies matching filters",
)
async def post_policy(
    body: PolicyFilters,
    fields: List[PolicyFields] = Query(
        [PolicyFields.id],
        description='List of data fields that should be returned for each policy'
    ),
    page: int = Query(1, description='Page to return'),
    pagesize: int = Query(100, description='Number of records per page'),
    count: bool = Query(False, description='If true, return number of records only, otherwise return data for records'),
):
    fields = [v for v in fields if v != PolicyFields.none]
    return schema.get_policy(
        filters=body.filters, fields=fields, by_category=None,
        page=page, pagesize=pagesize, ordering=body.ordering,
        count_only=count
    )


@ app.get(
    "/get/challenge",
    response_model=ListResponse,
    response_model_exclude_unset=True,
    tags=["Court challenges"],
    include_in_schema=False,
    summary="Return court challenges (to policies) matching filters",

)
async def get_challenge(
    fields: List[str] = Query(None),
    page: int = None,
    pagesize: int = 100,
):
    """Return Court_Challenge data.

    Parameters
    ----------
    fields : List[str]
        Data fields to return.

    Returns
    -------
    dict
        Challenge response dictionary.

    """
    return schema.get_challenge(fields=fields, page=page, pagesize=pagesize)


@ app.get("/get/plan", response_model=ListResponse, response_model_exclude_unset=True, tags=["Plans"], include_in_schema=False)
async def get_plan(
    fields: List[str] = Query(None),
    page: int = None,
    pagesize: int = 100,
):
    """Return Plan data.

    Parameters
    ----------
    fields : List[str]
        Data fields to return.

    Returns
    -------
    dict
        Plan response dictionary.

    """
    return schema.get_plan(fields=fields, page=page, pagesize=pagesize)


@ app.get("/get/policy_status/{geo_res}", response_model=PolicyStatusList, response_model_exclude_unset=True, tags=["Policies"], include_in_schema=False)
async def get_policy_status(geo_res=str):
    """Return Policy data.

    Parameters
    ----------
    fields : List[str]
        Data fields to return.

    Returns
    -------
    dict
        Policy response dictionary.

    """
    return schema.get_policy_status(geo_res=geo_res)


@ app.get("/get/lockdown_level/model/{iso3}/{geo_res}/{name}/{end_date}", response_model=PolicyStatusList, response_model_exclude_unset=True, tags=["Distancing levels"], include_in_schema=False)
async def get_lockdown_level_model(
    iso3=str,
    geo_res=str,
    end_date=str,
    name: str = None,
    deltas_only: bool = False
):
    """Get lockdown level of a location by date.

    """
    return schema.get_lockdown_level(
        iso3=iso3,  # all or any ISO3 code
        geo_res=geo_res,  # country or state ?
        name=name,
        end_date=end_date,  # date
        deltas_only=deltas_only,  # bool
    )


@ app.get("/get/lockdown_level/country/{iso3}/{end_date}", response_model=PolicyStatusList, response_model_exclude_unset=True, tags=["Distancing levels"], include_in_schema=False)
async def get_lockdown_level_country(
    iso3=str,
    end_date=str,
    deltas_only: bool = False
):
    """Get lockdown level of a location by date.

    """
    return schema.get_lockdown_level(
        iso3=iso3,
        geo_res='country',
        end_date=end_date,
        deltas_only=deltas_only
    )


@ app.get(
    "/get/lockdown_level/map/{iso3}/{geo_res}/{date}", include_in_schema=False,
    response_model=PolicyStatusList,
    response_model_exclude_unset=True,
    tags=["Distancing levels"]
)
async def get_lockdown_level_map(
    iso3=str,
    geo_res=str,
    date=date
):
    return schema.get_lockdown_level(iso3=iso3, geo_res=geo_res, date=date)


<<<<<<< HEAD
@app.post("/post/policy_status/{geo_res}", response_model=PolicyStatusList, response_model_exclude_unset=True)
async def post_policy_status(
    body: PolicyFilters, geo_res=str,
    start: str = None,  # YYYY-MM-DD
    end: str = None,
):
    """Return Policy status data; a t/f value indicating whether a particular
    category and/or subcategory of policy was in effect on a date(s)
=======
# define allowed geo_res values
class GeoRes(str, Enum):
    state = 'state'
    country = 'country'
>>>>>>> f5d4675d


@ app.post(
    "/post/policy_status/{geo_res}",
    response_model=PolicyStatusList,
    response_model_exclude_unset=True,
    tags=["Policies"],
    summary="Return whether or not ('t' or 'f') policies were in effect by location which match the filters and the provided geographic resolution"

<<<<<<< HEAD
    """

    # if start / end dates were provided, return a time series, otherwise
    # return a single observation whose date is determined from the
    # `dates_in_effect` filter in `filters`
    get_by_date = start is not None and end is not None
    if get_by_date:
        return schema.get_policy_status_by_date(
            geo_res=geo_res,
            filters=body.filters,
            start=start,
            end=end,
        )
    else:
        return schema.get_policy_status(geo_res=geo_res, filters=body.filters)
=======
)
async def post_policy_status(
    body: PolicyFilters,
    geo_res: GeoRes = Query(GeoRes.state,
                            description='The geographic resolution for which to return data'
                            )
):
    return schema.get_policy_status(
        geo_res=geo_res,
        filters=body.filters
    )
>>>>>>> f5d4675d


@ app.post(
    "/post/policy_status_counts/{geo_res}",
    response_model=PolicyStatusCountList,
    response_model_exclude_unset=True,
    tags=["Policies"],
    summary="Return number of policies in effect by location matching filters and the provided geographic resolution"
)
async def post_policy_status_counts(body: PolicyFilters, geo_res=str):
    """Return Policy status counts.

    Parameters
    ----------
    fields : List[str]
        Data fields to return.

    Returns
    -------
    dict
        Policy response dictionary.

    """
    res = schema.get_policy_status_counts(geo_res=geo_res, filters=body.filters)
    return res


@ app.post("/post/policy_number", response_model=ListResponse, response_model_exclude_unset=True, include_in_schema=False, tags=["Advanced"])
async def post_policy_number(
    body: PolicyFilters,
    fields: List[str] = Query(None),
    page: int = None,
    pagesize: int = 100,
):
    """Return Policy number metadata.

    """
    return schema.get_policy_number(
        filters=body.filters, fields=fields, by_category=None,
        page=page, pagesize=pagesize, ordering=body.ordering
    )


@ app.post(
    "/post/challenge",
    response_model=ListResponse,
    response_model_exclude_unset=True,
    tags=["Court challenges"],
    summary="Return data for court challenges (to policies) matching filters",
)
async def post_challenge(
    body: ChallengeFilters,
    fields: List[CourtChallengeFields] = Query(
        [CourtChallengeFields.id],
        description='List of data fields that should be returned for each court challenge'
    ),
    page: int = Query(1, description='Page to return'),
    pagesize: int = Query(100, description='Number of records per page'),
):
    fields = [v for v in fields if v != CourtChallengeFields.none]
    return schema.get_challenge(
        filters=body.filters, fields=fields, by_category=None,
        page=page, pagesize=pagesize, ordering=body.ordering
    )


@ app.post(
    "/post/plan",
    response_model=ListResponse,
    response_model_exclude_unset=True,
    tags=["Plans"],
    summary="Return data for plans matching filters",
)
async def post_plan(
    body: PlanFilters,
    fields: List[PlanFields] = Query(
        [PlanFields.id],
        description='List of data fields that should be returned for each plan'
    ),
    page: int = Query(1, description='Page to return'),
    pagesize: int = Query(100, description='Number of records per page'),
):
    fields = [v for v in fields if v != PlanFields.none]
    return schema.get_plan(
        filters=body.filters, fields=fields, by_category=None,
        page=page, pagesize=pagesize, ordering=body.ordering
    )


@ app.get(
    "/get/optionset",
    response_model=OptionSetList,
    tags=["Metadata"],
    summary="Return all possible values for the provided field(s), e.g, \"Policy.policy_name\" belonging to the provided class, e.g., \"Policy\" or \"Plan\".",

)
async def get_optionset(
    class_name: ClassName = Query(
        ClassName.Policy,
        description='The name of the data type for which optionsets are requested'
    ),
    fields: List[str] = Query(
        ['Policy.primary_ph_measure', 'Policy.ph_measure_details'],
        description='A list of fields for which optionsets are requested, prefixed by the data type name and a period')
):
    return schema.get_optionset(fields=fields, class_name=class_name)


##
# Test endpoints
##
@ app.get("/test", include_in_schema=False)
async def get_test(test_param: str = 'GET successful'):
    """Test GET endpoint.

    Parameters
    ----------
    test_param : str
        A message to be returned in the response if GET was successful.

    Returns
    -------
    list[dict]
        A message containing the value of `test_param` indicating the GET was
        successful.

    """
    return [{'success': True, 'message': 'GET test', 'data': [test_param]}]


@ app.get(
    "/get/distancing_levels",
    response_model=PolicyStatusList,
    response_model_exclude_unset=True,
    tags=["Distancing levels"]
)
async def get_distancing_levels(
    geo_res: GeoRes = Query(GeoRes.state,
                            description='The geographic resolution for which to return data'
                            ),
    iso3: Iso3Codes = Query(Iso3Codes.all_countries,
                            description='For "country" resolution: Which country(ies) to return'
                            ),
    state_name: StateNames = Query(getattr(StateNames, 'All states and territories'),
                                   description='For "state" resolution: Which state(s) or territory(ies) to return'
                                   ),
    date: date = Query(
        date.today(),
        description='The date for which data are requested, YYYY-MM-DD, defaults to today. If no data available, data for most recent date before this date are returned.'
    ),
    all_dates: bool = Query(
        False,
        description='If true, all dates up to and including `date` are returned, if false, only data for `date` are returned'
    ),
    deltas_only: bool = Query(
        False,
        description='If true, only dates on which the distancing level changed are returned, if false, dates returned are determined by `all_dates`'
    )
):
    state_name = state_name.name if state_name.name != '' and state_name.name != 'All states and territories' else None
    iso3 = iso3.name if iso3.name != '' and iso3.name != 'all_countries' else 'all'
    end_date = None if not all_dates else str(date)
    date = None if all_dates else str(date)
    return schema.get_lockdown_level(
        iso3=iso3,
        geo_res=geo_res.name,
        date=date,
        name=state_name,
        end_date=end_date,
        deltas_only=deltas_only
    )

<<<<<<< HEAD
    """
    schema.add_search_text()
    return 'Done'


@app.get("/add_missing_daily_observations")
async def add_missing_daily_observations(metric: int = None):
    return schema.add_missing_daily_observations(metric=metric)
=======
# ##
# # Debug endpoints
# ##
#
#
# @app.get("/add_search_text")
# async def add_search_text(test_param: str = 'GET successful'):
#     """Test GET endpoint.
#
#     Parameters
#     ----------
#     test_param : str
#         A message to be returned in the response if GET was successful.
#
#     Returns
#     -------
#     list[dict]
#         A message containing the value of `test_param` indicating the GET was
#         successful.
#
#     """
#     schema.add_search_text()
#     return 'Done'
>>>>>>> f5d4675d
<|MERGE_RESOLUTION|>--- conflicted
+++ resolved
@@ -371,21 +371,10 @@
     return schema.get_lockdown_level(iso3=iso3, geo_res=geo_res, date=date)
 
 
-<<<<<<< HEAD
-@app.post("/post/policy_status/{geo_res}", response_model=PolicyStatusList, response_model_exclude_unset=True)
-async def post_policy_status(
-    body: PolicyFilters, geo_res=str,
-    start: str = None,  # YYYY-MM-DD
-    end: str = None,
-):
-    """Return Policy status data; a t/f value indicating whether a particular
-    category and/or subcategory of policy was in effect on a date(s)
-=======
 # define allowed geo_res values
 class GeoRes(str, Enum):
     state = 'state'
     country = 'country'
->>>>>>> f5d4675d
 
 
 @ app.post(
@@ -395,23 +384,6 @@
     tags=["Policies"],
     summary="Return whether or not ('t' or 'f') policies were in effect by location which match the filters and the provided geographic resolution"
 
-<<<<<<< HEAD
-    """
-
-    # if start / end dates were provided, return a time series, otherwise
-    # return a single observation whose date is determined from the
-    # `dates_in_effect` filter in `filters`
-    get_by_date = start is not None and end is not None
-    if get_by_date:
-        return schema.get_policy_status_by_date(
-            geo_res=geo_res,
-            filters=body.filters,
-            start=start,
-            end=end,
-        )
-    else:
-        return schema.get_policy_status(geo_res=geo_res, filters=body.filters)
-=======
 )
 async def post_policy_status(
     body: PolicyFilters,
@@ -423,7 +395,6 @@
         geo_res=geo_res,
         filters=body.filters
     )
->>>>>>> f5d4675d
 
 
 @ app.post(
@@ -596,16 +567,6 @@
         deltas_only=deltas_only
     )
 
-<<<<<<< HEAD
-    """
-    schema.add_search_text()
-    return 'Done'
-
-
-@app.get("/add_missing_daily_observations")
-async def add_missing_daily_observations(metric: int = None):
-    return schema.add_missing_daily_observations(metric=metric)
-=======
 # ##
 # # Debug endpoints
 # ##
@@ -628,5 +589,4 @@
 #
 #     """
 #     schema.add_search_text()
-#     return 'Done'
->>>>>>> f5d4675d
+#     return 'Done'