--- conflicted
+++ resolved
@@ -11,15 +11,10 @@
 
 # 3rd party modules
 import boto3
-<<<<<<< HEAD
 from pony.orm import (
     db_session, select, get, commit, desc, count, raw_sql, concat, coalesce,
     exists, group_concat
 )
-=======
-from pony.orm import db_session, select, get, commit, desc, count, raw_sql, \
-    concat, coalesce, exists, group_concat, max
->>>>>>> 4826c736
 from fastapi.responses import FileResponse, Response
 from fuzzywuzzy import fuzz
 
@@ -520,7 +515,6 @@
                     q = q.order_by(desc(getattr(db.Policy, field)))
                 else:
                     q = q.order_by(getattr(db.Policy, field))
-<<<<<<< HEAD
 
         # get len of query
         n = count(q) if use_pagination else None
@@ -529,16 +523,6 @@
         if use_pagination:
             q = q.page(page, pagesize=pagesize)
 
-=======
-
-        # get len of query
-        n = count(q) if use_pagination else None
-
-        # apply pagination if using
-        if use_pagination:
-            q = q.page(page, pagesize=pagesize)
-
->>>>>>> 4826c736
         # return query object if arguments requested it
         if return_db_instances:
             return q
@@ -1080,7 +1064,6 @@
     return res
 
 
-<<<<<<< HEAD
 @cached
 @db_session
 def get_policy_status_counts(
@@ -1156,8 +1139,6 @@
 #             return value_tmp
 
 
-=======
->>>>>>> 4826c736
 @cached
 @db_session
 def get_lockdown_level(
