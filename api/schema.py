"""Define API data processing methods"""
# standard modules
import functools
import math
import itertools
import logging
import os
from logging import info, warn
import pprint
from io import BytesIO
from datetime import datetime, date, timedelta
from collections import defaultdict

# 3rd party modules
import boto3
from pony.orm import (
    db_session,
    select,
    get,
    commit,
    desc,
    count,
    raw_sql,
    concat,
    coalesce,
    exists,
    group_concat,
)
from fastapi.responses import Response
from fuzzywuzzy import fuzz
from pony.orm.core import Query

# local modules
from . import test
from .routing import GeoRes
from .export import CovidPolicyExportPlugin
from .models import (
    Policy,
    PolicyList,
    PolicyDict,
    PolicyStatus,
    PolicyStatusList,
    Auth_Entity,
    Place,
    File,
    PlanList,
    ChallengeList,
    PolicyNumber,
    PolicyNumberList,
    PolicyStatusCount,
    PolicyStatusCountList,
    ListResponse,
)
from .util import str_to_date, find, download_file
from db import db

# # Code optimization profiling
# import cProfile
# import pstats
# p = cProfile.Profile()

# constants
s3 = boto3.client("s3")
S3_BUCKET_NAME = "covid-npi-policy-storage"

# pretty printing: for printing JSON objects legibly
pp = pprint.PrettyPrinter(indent=4)
IS_DEV: bool = os.environ.get("env", None) == "dev"

# IMPLEMENTED_NO_RESTRICTIONS = False


def cached(func):
    """ Caching """
    cache = {}

    @functools.wraps(func)
    def wrapper(*func_args, **kwargs):
        random = kwargs.get("random", False)
        key = str(kwargs)
        if key in cache and not random:
            return cache[key]

        results = func(*func_args, **kwargs)
        if not random:
            cache[key] = results
        return results

        # # Code for JWT-friendly caching below.
        # # get jwt
        # jwt_client = func_args[1].context.args.get('jwt_client')
        #
        # # if not debug mode and JWT is missing, return nothing
        # if not args.debug and jwt_client is None:
        #     return []
        #
        # # form key using user type
        # type = 'unspecified'
        # if jwt_client is not None:
        #     jwt_decoded_json = jwt.decode(jwt_client, args.jwt_secret_key)
        #     type = jwt_decoded_json['type']
        # key = str(kwargs) + ':' + type

    return wrapper


@db_session
@cached
def get_countries_with_lockdown_levels():
    countries_with_lockdown_levels = select(
        i.place.iso3 for i in db.Observation if i.metric == 0
    )
    return {
        "success": True,
        "message": "Success",
        "data": countries_with_lockdown_levels[:][:],
    }


@db_session
@cached
def get_countries_with_policies():
    countries_with_policies = select(
        i.iso3 for i in db.PolicyCountsByPlace if i.policy_count > 0
    )
    return {
        "success": True,
        "message": "Success",
        "data": countries_with_policies[:][:],
    }


@db_session
@cached
def export(filters: dict = None, class_name: str = "Policy"):
    """Return XLSX data export for policies with the given filters applied.

    Parameters
    ----------
    filters : dict
        The filters to apply.

    Returns
    -------
    fastapi.responses.Response
        The XLSX data export file.

    """
    media_type = (
        "application/" + "vnd.openxmlformats-officedocument.spreadsheetml.sheet"
    )

    # If all data: return static Excel file
    if class_name == "all_static":
        today = date.today()
        file = download_file(
            "https://ghssidea.org/downloads/COVID AMP - Policy and Plan Data Export.xlsx",
            "COVID AMP - Full Data Export - " + str(today).replace("-", ""),
            None,
            as_object=True,
        )
        return Response(content=file, media_type=media_type)
    else:
        # Create Excel export file
        genericExcelExport = CovidPolicyExportPlugin(db, filters, class_name)
        content = genericExcelExport.build()

        return Response(content=content, media_type=media_type)


@db_session
def get_version():
    data_tmp = db.Version.select_by_sql(
        f"""
        SELECT distinct on ("type") * FROM "version"
        ORDER BY "type", "date" desc
                                    """
    )
    data = [i.to_dict(only=["type", "date", "last_datum_date"]) for i in data_tmp]
    data.sort(key=lambda x: x["type"], reverse=True)
    data.sort(key=lambda x: x["date"], reverse=True)
    return {"success": True, "data": data, "message": "Success"}


@db_session
def get_count(class_names):
    """Return the number of instances for entities in the db, if they are
    on the list of supported entities.

    Parameters
    ----------
    class_names : type
        Description of parameter `class_names`.

    Returns
    -------
    type
        Description of returned object.

    """
    supported_entities = ("Policy", "Plan", "Court_Challenge")
    data = dict()
    for d in class_names:
        if d not in supported_entities or not hasattr(db, d):
            continue
        else:
            n = get(count(i) for i in getattr(db, d))
            data[d] = n
    return {"success": True, "data": data, "message": "Success"}


@db_session
# @cached
def get_metadata(fields: list, entity_class_name: str):
    """Returns Metadata instance fields for the fields specified.

    Parameters
    ----------
    fields : list
        List of fields as strings with entity name prefixed, e.g.,
        `policy.id`.

    Returns
    -------
    dict
        Response containing metadata information for the fields.

    """
    # define output data dict
    data = dict()

    # for each field for which metadat is needed
    n = 0
    for d in fields:

        # get entity class name and field
        try:
            entity_name, field = d.split(".")
        except:
            return {
                "success": False,
                "message": 'Prefix all field names with entity name, e.g., "Policy.policy_name"',
                "data": [],
            }

        # get metadata instance from db that matches this field
        metadatum = get(
            i
            for i in db.Metadata
            if i.field == field
            and i.entity_name.lower() == entity_name.lower()
            and i.class_name == entity_class_name
        )

        # store metadata fields in output data if they exist
        if metadatum is not None:
            data[d] = metadatum.to_dict()
            n += 1
        else:
            data[d] = dict()

    # return response dictionary
    return {"success": True, "message": f"""Found {n} metadata values.""", "data": data}


@db_session
def get_file_title(id: int):
    """Gets file title from database.

    Parameters
    ----------
    id : int
        Unique ID of the File instance which corresponds to the S3 file to
        be served.

    Returns
    -------
    str
        The file title.

    """

    # define filename from File instance field
    file = db.File[id]
    return file.name


@db_session
def get_file(id: int):
    """Serves the file from S3 that corresponds to the File instances with
    the specified id.

    Parameters
    ----------
    id : int
        Unique ID of the File instance which corresponds to the S3 file to
        be served.

    Returns
    -------
    fastapi.responses.Response
        The file.

    """

    # define filename from File instance field
    file = db.File[id]
    key = file.filename

    # retrieve file and write it to IO file object `data`
    # if the file is not found in S3, return a 404 error
    data = BytesIO()
    try:
        s3.download_fileobj(S3_BUCKET_NAME, key, data)
    except Exception as e:
        logging.exception(e)
        return "Document not found (404)"

    # return to start of IO stream
    data.seek(0)

    # return export file
    content = data.read()

    # return file with correct media type given its extension
    media_type = "application"
    if key.endswith(".pdf"):
        media_type = "application/pdf"
    return Response(content=content, media_type=media_type)


@db_session
@cached
def get_policy_number(
    filters: dict = None,
    fields: list = None,
    order_by_field: str = "date_start_effective",
    return_db_instances: bool = False,
    by_category: str = None,
    ordering: list = [],
    page: int = None,
    pagesize: int = 100,
):

    # return all fields?
    all = fields is None

    # use pagination if all fields are requested, and set value for `page` if
    # none was provided in the URL query args
    use_pagination = (all or page is not None) and not return_db_instances
    if use_pagination and (page is None or page == 0):
        page = 1

    # get base query
    entity_class = db.Policy_Number
    q = select(i for i in entity_class)

    # apply filters if any
    if filters is not None:
        q = apply_entity_filters(q, entity_class, filters)

    # apply ordering
    ordering.reverse()
    for field_tmp, direction in ordering:
        if "place." in field_tmp:
            field = field_tmp.split(".")[1]
            if direction == "desc":
                q = q.order_by(
                    lambda i: desc(group_concat(getattr(p, field) for p in i.place))
                )
            else:
                q = q.order_by(
                    lambda i: group_concat(getattr(p, field) for p in i.place)
                )
        else:
            field = field_tmp
            if direction == "desc":
                q = q.order_by(desc(getattr(entity_class, field)))
            else:
                q = q.order_by(getattr(entity_class, field))

    # get len of query
    n = count(q) if use_pagination else None

    # apply pagination if using
    if use_pagination:
        q = q.page(page, pagesize=pagesize)

    # return query object if arguments requested it
    if return_db_instances:
        return q

    # otherwise prepare list of dictionaries to return
    else:
        return_fields_by_entity = defaultdict(list)
        if fields is not None:
            return_fields_by_entity["policy_number"] = fields

        # TODO dynamically set fields returned for Place and other
        # linked entities
        return_fields_by_entity["place"] = [
            "id",
            "level",
            "loc",
            "home_rule",
            "dillons_rule",
            "area1",
            "area2",
            "iso3",
        ]
        return_fields_by_entity["auth_entity"] = ["id", "place", "office", "name"]

        # define list of instances to return
        data = []
        # for each policy
        for d in q:
            # convert it to a dictionary returning only the specified fields
            d_dict = d.to_dict_2(
                with_collections=True,
                related_objects=True,
                return_fields_by_entity=return_fields_by_entity,
            )
            datum = PolicyNumber(
                policy_number=d_dict["id"],
                titles=d_dict["names"],
                auth_entity_offices=[ae.office for ae in d_dict["auth_entity"]],
                policies=[
                    Policy(
                        id=p.id,
                        primary_ph_measure=p.primary_ph_measure,
                        ph_measure_details=p.ph_measure_details,
                        date_start_effective=p.date_start_effective,
                    )
                    for p in d_dict["policy"]
                ],
            )
            data.append(datum)

        # if pagination is being used, get next page URL if there is one
        n_pages = None if not use_pagination else math.ceil(n / pagesize)
        more_pages = use_pagination and page < n_pages
        next_page_url = (
            None
            if not more_pages
            else f"""/get/policy_number?page={str(page + 1)}&pagesize={str(pagesize)}"""
        )

        # if by category: transform data to organize by category
        # NOTE: assumes one `primary_ph_measure` per Policy
        if by_category is not None:
            pass
            # data_by_category = defaultdict(list)
            # for i in data:
            #     data_by_category[i[by_category]].append(i)
            #
            # res = PolicyDict(
            #     data=data_by_category,
            #     success=True,
            #     message=f'''{len(q)} policies found''',
            #     next_page_url=next_page_url,
            #     n=n
            # )
        else:
            # create response from output list
            res = PolicyNumberList(
                data=data,
                success=True,
                message=f"""{len(q)} policy numbers found""",
                next_page_url=next_page_url,
                n=n,
            )
        return res


@db_session
@cached
def get_policy(
    filters: dict = None,
    fields: list = None,
    order_by_field: str = "date_start_effective",
    return_db_instances: bool = False,
    by_category: str = None,
    ordering: list = [],
    random: bool = False,
    page: int = None,
    pagesize: int = 100,
    count_only: bool = False,
    merge_like_policies: bool = True,
):
    """Returns Policy instance data that match the provided filters.

    Parameters
    ----------
    filters : dict
        Dictionary of filters to be applied to policy data (see function
        `apply_entity_filters` below).
    fields : list
        List of Policy instance fields that should be returned. If None, then
        all fields are returned.
    order_by_field : type
        String defining the field in the class `Policy` that is used to
        order the policies returned.
    return_db_instances : bool
        If true, returns the PonyORM database query object containing the
        filtered policies, otherwise returns the list of dictionaries
        containing the policy data as part of a response dictionary

    Returns
    -------
    pony.orm.Query **or** dict
        Query instance if `return_db_instances` is true, otherwise a list of
        dictionaries in a response dictionary

    """
    # return all fields?
    all = fields is None

    # use pagination if all fields are requested, and set value for `page` if
    # none was provided in the URL query args
    use_pagination = (
        (all or page is not None) and not return_db_instances and not random
    )
    if use_pagination and (page is None or page == 0):
        page = 1
    q = select(i for i in db.Policy)

    # apply filters if any
    if filters is not None:
        q = apply_entity_filters(q, db.Policy, filters)

    # if only a count was requested, return it
    if count_only:
        if merge_like_policies:
            q = select(i.group_number for i in q)
        n = q.count()
        return {"data": [{"n": n}], "success": True, "message": "Number of policies"}

    else:

        if not random:
            # apply ordering
            ordering.reverse()
            for field_tmp, direction in ordering:
                if "place." in field_tmp:
                    field = field_tmp.split(".")[1]
                    if direction == "desc":
                        q = q.order_by(
                            lambda i: desc(
                                group_concat(getattr(p, field) for p in i.place)
                            )
                        )
                    else:
                        q = q.order_by(
                            lambda i: group_concat(getattr(p, field) for p in i.place)
                        )
                else:
                    field = field_tmp
                    if direction == "desc":
<<<<<<< HEAD
                        q = q.order_by(desc(getattr(db.Policy, field)))
=======
                        q = q.order_by(raw_sql(f"""i.{field} DESC NULLS LAST"""))
>>>>>>> 8c0c55bb
                    else:
                        q = q.order_by(raw_sql(f"""i.{field} NULLS LAST"""))
        else:
            q = q.random(pagesize)

        # get len of query
        n = count(q) if (use_pagination and not random) else None

        # apply pagination if using
        if use_pagination and not random:
            q = q.page(page, pagesize=pagesize)

        # return query object if arguments requested it
        if return_db_instances:
            return q

        # otherwise prepare list of dictionaries to return
        else:
            return_fields_by_entity = defaultdict(list)

            if fields is not None:
                return_fields_by_entity["policy"] = [f for f in fields if "." not in f]

            # get any linked entity fields and parse them
            for f in fields:
                if "." in f:
                    f_arr = f.split(".")
                    ent = None
                    if len(f_arr) == 2:
                        ent, field_name = f_arr
                        return_fields_by_entity[ent].append(field_name)
                    elif len(f_arr) == 3:
                        ent, linked_ent, field_name = f_arr
                        return_fields_by_entity[ent].append(linked_ent)
                        return_fields_by_entity[linked_ent].append(field_name)
                    return_fields_by_entity["policy"].append(ent)

            for ent in return_fields_by_entity:
                return_fields_by_entity[ent] = list(set(return_fields_by_entity[ent]))

            # TODO dynamically set fields returned for Place and other
            # linked entities
            if "place" not in return_fields_by_entity:
                return_fields_by_entity["place"] = [
                    "id",
                    "level",
                    "loc",
                    "home_rule",
                    "dillons_rule",
                    "area1",
                    "area2",
                    "iso3",
                ]
            if "auth_entity" not in return_fields_by_entity:
                return_fields_by_entity["auth_entity"] = [
                    "id",
                    "place",
                    "office",
                    "name",
                    "official",
                    "area1",
                    "area2",
                    "iso3",
                ]
            # if 'court_challenges' not in return_fields_by_entity:
            #     return_fields_by_entity['court_challenges'] = [
            #         'id',
            #     ]

            # define list of instances to return
            data = []
            # for each policy
            for d in q:
                # convert it to a dictionary returning only the specified fields
                d_dict = d.to_dict_2(return_fields_by_entity=return_fields_by_entity)
                # add it to the output list
                data.append(d_dict)

            # if pagination is being used, get next page URL if there is one
            n_pages = None if not use_pagination else math.ceil(n / pagesize)
            more_pages = use_pagination and page < n_pages
            next_page_url = (
                None
                if not more_pages
                else f"""/get/policy?page={str(page + 1)}&pagesize={str(pagesize)}"""
            )

            # if by category: transform data to organize by category
            # NOTE: assumes one `primary_ph_measure` per Policy
            if by_category is not None:
                data_by_category = defaultdict(list)
                for i in data:
                    data_by_category[i[by_category]].append(i)

                res = PolicyDict(
                    data=data_by_category,
                    success=True,
                    message=f"""{len(q)} policies found""",
                    next_page_url=next_page_url,
                    n=n,
                )
            else:
                # create response from output list
                res = PolicyList(
                    data=data,
                    success=True,
                    message=f"""{len(q)} policies found""",
                    next_page_url=next_page_url,
                    n=n,
                )
            return res


@db_session
@cached
def get_challenge(
    filters: dict = None,
    fields: list = None,
    order_by_field: str = "date_of_complaint",
    return_db_instances: bool = False,
    by_category: str = None,
    ordering: list = [],
    page: int = None,
    pagesize: int = 100,
):
    """Returns Challenge instance data that match the provided filters.

    Parameters
    ----------
    filters : dict
        Dictionary of filters to be applied to data (see function
        `apply_entity_filters` below).
    fields : list
        List of instance fields that should be returned. If None, then
        all fields are returned.
    order_by_field : type
        String defining the field in the class that is used to
        order the policies returned.
    return_db_instances : bool
        If true, returns the PonyORM database query object containing the
        filtered instances, otherwise returns the list of dictionaries
        containing the instance data as part of a response dictionary

    Returns
    -------
    pony.orm.Query **or** dict
        Query instance if `return_db_instances` is true, otherwise a list of
        dictionaries in a response dictionary

    """
    # return all fields?
    all = fields is None

    # use pagination if all fields are requested, and set value for `page` if
    # none was provided in the URL query args
    use_pagination = (all or page is not None) and not return_db_instances
    if use_pagination and (page is None or page == 0):
        page = 1
    q = select(i for i in db.Court_Challenge)

    # apply filters if any
    if filters is not None:
        q = apply_entity_filters(q, db.Court_Challenge, filters)

    # apply ordering
    ordering.reverse()
    for field_tmp, direction in ordering:
        if "place." in field_tmp:
            field = field_tmp.split(".")[1]
            if direction == "desc":
                q = q.order_by(
                    lambda i: desc(group_concat(getattr(p, field) for p in i.place))
                )
            else:
                q = q.order_by(
                    lambda i: group_concat(getattr(p, field) for p in i.place)
                )
        else:
            field = field_tmp
            if direction == "desc":
                q = q.order_by(raw_sql(f"""i.{field} DESC NULLS LAST"""))
            else:
                q = q.order_by(raw_sql(f"""i.{field} NULLS LAST"""))

    # get len of query
    n = count(q) if use_pagination else None

    # apply pagination if using
    if use_pagination:
        q = q.page(page, pagesize=pagesize)

    # return query object if arguments requested it
    if return_db_instances:
        return q

    # otherwise prepare list of dictionaries to return
    else:
        return_fields_by_entity = defaultdict(list)
        return_fields_by_entity["court_challenge"] = fields

        # TODO dynamically set fields returned for Place and other
        # linked entities
        return_fields_by_entity["place"] = ["id", "level", "loc", "area1", "area2"]

        # define list of instances to return
        data = []
        # for each policy
        for d in q:
            # convert it to a dictionary returning only the specified fields
            d_dict = d.to_dict_2(return_fields_by_entity=return_fields_by_entity)
            # add it to the output list
            data.append(d_dict)

        # if pagination is being used, get next page URL if there is one
        n_pages = None if not use_pagination else math.ceil(n / pagesize)
        more_pages = use_pagination and page < n_pages
        next_page_url = (
            None
            if not more_pages
            else f"""/get/challenge?page={str(page + 1)}&pagesize={str(pagesize)}"""
        )

        # if by category: transform data to organize by category
        # NOTE: assumes one `primary_ph_measure` per Court_Challenge
        if by_category is not None:
            return []
            # data_by_category = defaultdict(list)
            # for i in data:
            #     data_by_category[i[by_category]].append(i)
            #
            # res = PolicyDict(
            #     data=data_by_category,
            #     success=True,
            #     message=f'''{len(q)} challenges found''',
            #     next_page_url=next_page_url,
            #     n=n
            # )
        else:
            # create response from output list
            res = ChallengeList(
                data=data,
                success=True,
                message=f"""{n} challenge(s) found""",
                next_page_url=next_page_url,
                n=n,
            )
        return res


@db_session
@cached
def get_place(
    iso3=None,
    level=None,
    fields=list(),
    include_policy_count=False,
):
    """Returns Place instance data that match the provided filters."""
    places = select(
        i
        for i in db.Place
        if (iso3 == "" or i.iso3.lower() == iso3)
        and (level == "" or i.level.lower() == level)
    )[:][:]

    data = None
    if include_policy_count:
        data_tmp = [(d.to_dict(only=fields), len(d.policies)) for d in places]
        data = list()
        for d, n_policies in data_tmp:
            d.update({"n_policies": n_policies})
            data.append(d)
    else:
        data = [d.to_dict(only=fields) for d in places]

    # create response from output list
    n = len(data)
    res = ListResponse(data=data, success=True, message=f"""{n} place(s) found""", n=n)
    return res


@db_session
@cached
def get_plan(
    filters: dict = None,
    ordering: list = [],
    fields: list = None,
    order_by_field: str = "date_issued",
    return_db_instances: bool = False,
    by_category: str = None,
    page: int = None,
    pagesize: int = 100,
):
    """Returns Plan instance data that match the provided filters.

    Parameters
    ----------
    filters : dict
        Dictionary of filters to be applied to plan data (see function
        `apply_entity_filters` below).
    fields : list
        List of Plan instance fields that should be returned. If None, then
        all fields are returned.
    order_by_field : type
        String defining the field in the class `Plan` that is used to
        order the policies returned.
    return_db_instances : bool
        If true, returns the PonyORM database query object containing the
        filtered policies, otherwise returns the list of dictionaries
        containing the policy data as part of a response dictionary

    Returns
    -------
    pony.orm.Query **or** dict
        Query instance if `return_db_instances` is true, otherwise a list of
        dictionaries in a response dictionary

    """
    # return all fields?
    all = fields is None

    # use pagination if all fields are requested, and set value for `page` if
    # none was provided in the URL query args
    use_pagination = (all or page is not None) and not return_db_instances
    if use_pagination and (page is None or page == 0):
        page = 1
    q = select(i for i in db.Plan)

    # apply filters if any
    if filters is not None:
        q = apply_entity_filters(q, db.Plan, filters)

    # apply ordering
    ordering.reverse()
    for field_tmp, direction in ordering:
        if "place." in field_tmp:
            field = field_tmp.split(".")[1]
            if direction == "desc":
                q = q.order_by(lambda i: desc(str(getattr(i.place, field))))
            else:
                q = q.order_by(lambda i: str(getattr(i.place, field)))
        else:
            field = field_tmp
            if direction == "desc":
                q = q.order_by(desc(getattr(db.Plan, field)))
            else:
                q = q.order_by(getattr(db.Plan, field))

    # get len of query
    n = count(q) if use_pagination else None

    # apply pagination if using
    if use_pagination:
        q = q.page(page, pagesize=pagesize)

    # return query object if arguments requested it
    if return_db_instances:
        return q

    # otherwise prepare list of dictionaries to return
    else:

        return_fields_by_entity = defaultdict(list)
        if fields is not None:
            return_fields_by_entity["plan"] = fields

        # TODO dynamically set fields returned for Place and other
        # linked entities
        return_fields_by_entity["place"] = ["id", "level", "loc"]
        return_fields_by_entity["auth_entity"] = ["id", "name"]

        # define list of instances to return
        data = []

        # for each policy
        for d in q:

            # convert it to a dictionary returning only the specified fields
            d_dict = d.to_dict_2(return_fields_by_entity=return_fields_by_entity)

            # add it to the output list
            data.append(d_dict)

        # if pagination is being used, get next page URL if there is one
        n_pages = None if not use_pagination else math.ceil(n / pagesize)
        more_pages = use_pagination and page < n_pages
        next_page_url = (
            None
            if not more_pages
            else f"""/get/policy?page={str(page + 1)}&pagesize={str(pagesize)}"""
        )

        # if by category: transform data to organize by category
        # NOTE: assumes one `primary_ph_measure` per Court_Challenge
        if by_category is not None:
            pass
            # data_by_category = defaultdict(list)
            # for i in data:
            #     data_by_category[i[by_category]].append(i)
            #
            # res = PolicyDict(
            #     data=data_by_category,
            #     success=True,
            #     message=f'''{len(q)} plans found'''
            # )
        else:
            # create response from output list
            res = PlanList(
                data=data,
                success=True,
                message=f"""{len(q)} plans found""",
                next_page_url=next_page_url,
                n=n,
            )
        return res


@cached
@db_session
def get_policy_status(
    is_lockdown_level: bool = None,
    geo_res: str = None,
    name: str = None,
    filters: dict = dict(),
):
    """TODO"""

    # DEBUG filter by USA only
    filters["iso3"] = ["USA"] if geo_res == "state" else []

    # get ordered policies from database
    level = "State / Province"
    if geo_res == "country":
        level = "Country"

    q = select(i for i in db.Policy)
    # q = select(i for i in db.Policy if i.place.level == level)

    # initialize output data
    data = None

    # Case A: Lockdown level
    if is_lockdown_level is None:
        is_lockdown_level = (
            "lockdown_level" in filters
            and filters["lockdown_level"][0] == "lockdown_level"
        )
    if is_lockdown_level:

        # get dates to check
        start = None
        end = None
        if "dates_in_effect" in filters:
            start, end = filters["dates_in_effect"]
            start = datetime.strptime(start, "%Y-%m-%d").date()
            end = datetime.strptime(end, "%Y-%m-%d").date()

        # If a date range is provided and the dates aren't the same, return
        # a not implemented message
        if start is not None and end is not None and start != end:
            return PolicyStatusList(
                data=list(),
                success=False,
                message=f"""Start and end dates must be identical.""",
            )
        else:
            # if date is not provided, return it in the response
            specify_date = start is None and end is None

            # collate list of lockdown level statuses based on state / province
            data = list()

            # RETURN MOST RECENT OBSERVATION FOR EACH PLACE
            if name is None:
                q = db.Observation.select_by_sql(
                    f"""
                            select distinct on (place) *
                            from observation o
                            where date <= '{str(start)}'
                            order by place, date desc
                    """
                )
                data = [
                    {
                        "place_name": i.place.area1
                        if geo_res == "state"
                        else i.place.iso3,
                        "value": i.value,
                        "datestamp": i.date,
                    }
                    for i in q
                    if i.place.level == level
                ]
            else:

                # get all observations for the current date and convert them into
                # policy statuses
                observations = select(
                    i
                    for i in db.Observation
                    if i.metric == 0 and (start is None or i.date == start)
                ).order_by(db.Observation.date)

                if name is not None:
                    observations = observations.filter(lambda x: x.place.area1 == name)

                for d in observations:
                    datum = {
                        "value": d.value,
                    }
                    if specify_date:
                        datum["datestamp"] = d.date
                    if name is None:
                        datum["place_name"] = d.place.area1
                    data.append(PolicyStatus(**datum))
    else:

        # Case B: Any other category
        # apply filters if any
        if filters is not None:
            q = apply_entity_filters(q, db.Policy, filters)

        loc_field = "area1"
        if geo_res == "country":
            loc_field = "iso3"

        q_loc = select(getattr(i.place, loc_field) for i in q)

        data_tmp = dict()
        for i in q_loc:
            if i not in data_tmp:
                data_tmp[i] = PolicyStatus(place_name=i, value="t")
        data = list(data_tmp.values())

    # create response from output list
    res = PolicyStatusList(
        data=data,
        success=True,
        message=f"""Found {str(len(data))} status(es){'' if name is None else ' for ' + name}""",
    )
    return res


@cached
@db_session
def get_policy_status_counts(
    geo_res: str = None,
    name: str = None,
    filters: dict = dict(),
    by_group_number: bool = True,
    count_sub: bool = True,
    run_tests: bool = False,
    include_zeros: bool = True,
):
    """Return number of policies that match the filters for each geography
    on the date defined in the filters."""

    # DEBUG filter by USA only
    if geo_res == "state":
        filters["iso3"] = ["USA"]

    # run tests
    if run_tests or IS_DEV:
        test.get_policy_status_counts()

    # get ordered policies from database
    # if not counting sub-[geo] only, then filter by level = [sub_geo]
    # otherwise, below filter by level != [geo or higher]
    if not count_sub:
        level: str = "State / Province"
        if geo_res == "country":
            level = "Country"
        filters["level"] = [level]

    # get policies
    q = select(i for i in db.Policy)

    # get all locations with any data (before filters)
    q_any_data = select(i for i in db.Policy)

    # TODO
    # apply level filters
    # apply special filters if counting sub-[geo] only
    def apply_level_filters(q: Query, geo_res: GeoRes) -> Query:
        """Filters policies in query to keep only those that are below the defined geographic resolution.

        Args:
            q (Query): The query selecting policies to be filtered
            geo_res (GeoRes): The geographic resolution of the area related to those policies

        Raises:
            NotImplementedError: Only country and state geographic resolutions are implemented.

        Returns:
            Query: Filtered policies
        """
        if geo_res == GeoRes.state:
            q = q.filter(
                lambda i: not exists(
                    t for t in i.place if t.level in ("State / Province", "Country")
                )
            )
        elif geo_res == GeoRes.country:
            q = q.filter(
                lambda i: not exists(t for t in i.place if t.level in ("Country",))
            )
        else:
            raise NotImplementedError("Unimplemented geographic resolution: " + geo_res)
        return q

    # filter policies by correct levels if counting only sub-[geo] policies
    if count_sub:
        q = apply_level_filters(q, geo_res)
        q_any_data = apply_level_filters(q_any_data, geo_res)

    # initialize output data
    data: list = None

    # apply filters if any
    # TODO resume here by adding "zeros" to response based on which keys are in `q_any_data` but
    # not in the `q` filtered data.
    if filters is not None:
        q = apply_entity_filters(q, db.Policy, filters)
        if "level" in filters:
            q_any_data = apply_entity_filters(
                q_any_data, db.Policy, dict(level=filters["level"])
            )
    q_any_data = select(
        (i.place.iso3, i.place.area1, i.place.level) for i in q_any_data
    )

    # get correct location field
    loc_field: str = "area1" if geo_res != "country" else "iso3"

    # get locations
    q_loc: Query = None
    if not by_group_number:
        q_loc = select((getattr(i.place, loc_field), count(i)) for i in q)
    else:
        q_loc = select((getattr(i.place, loc_field), count(i.group_number)) for i in q)

    data_tmp = dict()
    for name, num in q_loc:
        if name not in data_tmp:
            data_tmp[name] = PolicyStatusCount(place_name=name, value=num)
    data = list(data_tmp.values())

    # create response from output list
    res_counted: str = geo_res if not count_sub else "sub-" + geo_res

    # add "zeros" to the data if requested
    # TODO validate and test
    if include_zeros:
        for iso3, area1, level in q_any_data:
            if geo_res == GeoRes.country:
                if iso3 not in data_tmp:
                    data.append(PolicyStatusCount(place_name=iso3, value=0))
            elif geo_res == GeoRes.state:
                if iso3 == "USA" and area1 not in data_tmp:
                    data.append(PolicyStatusCount(place_name=area1, value=0))

    # order by value
    data.sort(key=lambda x: -x.value)
    res = PolicyStatusCountList(
        data=data,
        success=True,
        message=f"""Found {str(len(data))} values counting {res_counted} policies, grouped by {geo_res}""",
    )

    return res


# def parse_lockdown_level(value_tmp):
#     """If "No restrictions" has not yet been implemented on the frontend, then
#     return "new normal" instead of "no restrictions". Otherwise return the val.
#
#     Parameters
#     ----------
#     value_tmp : type
#         Description of parameter `value_tmp`.
#
#     Returns
#     -------
#     type
#         Description of returned object.
#
#     """
#     if not IMPLEMENTED_NO_RESTRICTIONS:
#         if value_tmp == 'No restrictions':
#             return 'New normal'
#         else:
#             return value_tmp


@cached
@db_session
def get_lockdown_level(
    geo_res: str = None,
    iso3: str = None,
    name: str = None,
    date: str = None,
    end_date: str = None,
    deltas_only: bool = False,
):
    """TODO"""

    # if date is not provided, return it in the response
    specify_date = date is None

    # collate list of lockdown level statuses based on state / province
    data = list()

    # RETURN MOST RECENT OBSERVATION FOR EACH PLACE
    distinct_clause = (
        "distinct on (place)" if end_date is None else "distinct on (place, date)"
    )
    q = db.Observation.select_by_sql(
        f"""
                select {distinct_clause} *
                from observation o
                where date <= '{date if end_date is None else end_date}'
                order by place, date desc
        """
    )

    country_only = geo_res == "country"
    for i in q:
        if country_only and i.place.level != "Country":
            continue
        elif not country_only and i.place.level != "State / Province":
            continue
        else:

            datum = {
                "value": i.value,
                "datestamp": i.date,
            }
            if country_only:
                if iso3 == "all":
                    datum["place_name"] = i.place.iso3
                elif i.place.iso3 != iso3:
                    continue
                # else:
                #     datum['place_name'] = i.place.iso3
            else:
                if name is None:
                    datum["place_name"] = i.place.area1
                elif i.place.area1 != name:
                    continue
            data.append(datum)

    # if `end_date` is specified, keep adding data until it is reached
    if end_date is not None and len(data) > 0:

        # enddate date instance
        end_date_dt = datetime.strptime(end_date, "%Y-%m-%d").date()

        pull_final_value_forward = data[0]["datestamp"] < end_date_dt
        if pull_final_value_forward:
            last_datum = data[0]
            prv_date = last_datum["datestamp"]
            cur_date = prv_date + timedelta(days=1)
            while prv_date < end_date_dt:
                datum = {
                    "value": last_datum["value"],
                    "datestamp": str(cur_date),
                }
                if "place_name" in last_datum:
                    datum["place_name"] = last_datum["place_name"]

                data.insert(0, datum)
                prv_date = cur_date
                cur_date = cur_date + timedelta(days=1)

    # if only the deltas are needed, return one datum representing the date
    # each different distancing level was entered, instead of all dates
    message_noun = "status(es)"
    if deltas_only:

        # create list to hold output
        deltas_only_data = list()

        # Get iter funcs; assumes sorted by desc. datestamp
        by_level = itertools.groupby(data, key=lambda x: x["value"])

        # Create iterator to iterate over groups of dates that had a given
        # continous distancing level and keep only the oldest date
        for level, items in by_level:
            items = list(items)
            deltas_only_data.append(items[len(items) - 1])
        data = deltas_only_data
        message_noun = "status change(s)"

    # create response from output list
    message_name = None
    if name is not None:
        message_name = name
    elif iso3 is not None:
        message_name = iso3

    res = PolicyStatusList(
        data=data,
        success=True,
        message=f"""Found {str(len(data))} {message_noun}{'' if message_name is None else ' for ' + message_name}""",
    )
    return res


@db_session
# @cached
def get_optionset(
    fields: list = list(),
    class_name: str = "Policy",
    geo_res: str = None,
    state_name: str = None,
    iso3: str = None,
):
    """Given a list of data fields and an entity name, returns the possible
    values for those fields based on what data are currently in the database.

    TODO add support for getting possible fields even if they haven't been
    used yet in the data

    TODO list unspecified last

    TODO remove bottleneck in AWS deployed version

    Parameters
    ----------
    fields : list
        List of strings of data fields names.
    entity_name : str
        The name of the entity for which to check possible values.

    Returns
    -------
    dict
        List of possible optionset values for each field, contained in a
        response dictionary

    """

    # # Enable profiling
    # p.enable()

    # define which data fields use groups
    # TODO dynamically
    fields_using_groups = (
        "Policy.ph_measure_details",
        "Court_Challenge.complaint_subcategory_new",
    )
    fields_using_geo_groups = ("Place.area1", "Place.area2")

    # define output data dict
    data = dict()

    # get all glossary terms if needed
    need_glossary_terms = any(d_str in fields_using_groups for d_str in fields)
    glossary_terms = (
        select(i for i in db.Glossary)[:][:] if need_glossary_terms else list()
    )

    # check places relevant only for the entity of `class_name`
    class_name_field = "policies" if class_name == "Policy" else "plans"

    # get all places if needed
    need_places = any(d_str in fields_using_geo_groups for d_str in fields)
    place_instances = (
        select(
            (i.area1, i.area2, i.country_name)
            for i in db.Place
            if len(getattr(i, class_name_field)) > 0
        )[:][:]
        if need_places
        else list()
    )

    # for each field to get optionset values for:
    for d_str in fields:

        # split into entity class name and field
        entity_name, field = d_str.split(".")
        entity_class = getattr(db, entity_name)

        # get all possible values for the field in the database, and sort them
        # such that "Unspecified" is last
        # TODO handle other special values like "Unspecified" as needed
        options = None
        if field == "country_name" or field == "level":
            if (iso3 is not None or state_name is not None) and geo_res is not None:
                raise NotImplementedError(
                    f"""Cannot request optionset for `{field}` when filtering by `{geo_res}`"""
                )
            options = select(
                getattr(i, field)
                for i in entity_class
                if len(getattr(i, class_name_field)) > 0
            ).filter(lambda x: x is not None)
        else:
            if entity_name not in ("Policy", "Plan"):
                options = select(getattr(i, field) for i in entity_class).filter(
                    lambda x: x is not None
                )
            else:
                options = select(
                    getattr(i, field)
                    for i in entity_class
                    if (iso3 in i.place.iso3 or iso3 is None or geo_res != "country")
                    and (
                        state_name in i.place.area1
                        or state_name is None
                        or geo_res != "state"
                    )
                ).filter(lambda x: x is not None)

        # get objects
        options = options[:][:]
        if len(options) > 0 and isinstance(options[0], list):
            options = list(set([item for sublist in options for item in sublist]))

        options.sort()
        options.sort(key=lambda x: x != "Face mask")
        options.sort(key=lambda x: x != "Social distancing")
        options.sort(key=lambda x: x == "Other")
        options.sort(key=lambda x: x in ("Unspecified", "Local"))

        # skip blank strings
        options = list(filter(lambda x: x.strip() != "", options))

        # assign groups, if applicable
        uses_nongeo_groups = d_str in fields_using_groups
        uses_geo_groups = d_str in fields_using_geo_groups
        uses_groups = uses_nongeo_groups or uses_geo_groups
        if uses_nongeo_groups:
            options_with_groups = list()
            for option in options:
                # get group from glossary data
                parent = find(
                    lambda i: i.entity_name == entity_name
                    and i.field == field
                    and i.subterm == option,
                    glossary_terms,
                )

                # if a parent was found use its term as the group, otherwise
                # specify "Other" as the group
                if parent:
                    options_with_groups.append([option, parent.term])
                else:
                    # TODO figure out best way to handle "Other" cases
                    options_with_groups.append([option, "Other"])
            options = options_with_groups
        elif uses_geo_groups:
            options_with_groups = list()

            if field == "area1":
                for option in options:
                    # get group from glossary data
                    parent = find(
                        lambda i: i[0] == option and i[2] != "N/A", place_instances
                    )

                    # if a parent was found use its term as the group, otherwise
                    # specify "Other" as the group
                    if parent:
                        options_with_groups.append([option, parent[2]])
                    else:
                        continue
                        # # TODO figure out best way to handle "Other" cases
                        # options_with_groups.append([option, 'Other'])
            elif field == "area2":
                for option in options:
                    # get group from glossary data
                    parent = find(
                        lambda i: i[1] == option and i[2] != "N/A", place_instances
                    )

                    # if a parent was found use its term as the group, otherwise
                    # specify "Other" as the group
                    if parent:
                        options_with_groups.append([option, parent[0]])
                    else:
                        continue
                        # # TODO figure out best way to handle "Other" cases
                        # options_with_groups.append([option, 'Other'])

            options = options_with_groups

        # return values and labels, etc. for each option
        id = 0

        # init list of optionset values for the field
        data[field] = []

        # for each possible option currently in the data
        for dd in options:

            # append an optionset entry
            value = dd if not uses_groups else dd[0]

            # skip unspecified values
            if value == "Unspecified":
                continue

            group = None if not uses_groups else dd[1]
            datum = {
                "id": id,
                "value": value,
                "label": value,
            }
            if uses_groups:
                datum["group"] = group
            data[field].append(datum)
            id = id + 1

        if d_str == "Court_Challenge.government_order_upheld_or_enjoined":
            data["government_order_upheld_or_enjoined"].append(
                {"id": -1, "value": "Pending", "label": "Pending"},
            )

    # apply special ordering
    if "ph_measure_details" in data:
        data["ph_measure_details"].sort(key=lambda x: "other" in x["value"].lower())

    return {
        "data": data,
        "success": True,
        "message": f"""Returned {len(fields)} optionset lists""",
    }


def get_label_from_value(field, value):
    """Given the data field and value, return the label that should be used
    to refer to the value in front-ends.

    TODO more dynamically

    Parameters
    ----------
    field : type
        Description of parameter `field`.
    value : type
        Description of parameter `value`.

    Returns
    -------
    type
        Description of returned object.

    """
    if field == "level":
        if value == "Intermediate area":
            return "State / province"
        elif value == "Local area":
            return "Local"
        else:
            return value
    else:
        return value


@db_session
def apply_entity_filters(q, entity_class, filters: dict = dict()):
    """Given the PonyORM query for policies and relevant filters, applies
    filters with AND logic.

    TODO ensure this works for arbitrary large numbers of filtered fields.

    Parameters
    ----------
    q : pony.orm.Query
        A Query instance, e.g., created by a call to `select`, for policies
    filters : dict[str, list]
        Dictionary with keys of field names and values of lists of
        allowed values (AND logic).

    Returns
    -------
    pony.orm.Query
        The query with filters applied.

    """
    # for each filter set provided
    for field, allowed_values in filters.items():
        # if no values were specified, assume no filter is applied
        # and continue
        if len(allowed_values) == 0:
            continue

        # custom text search with fuzzy matching
        if field == "_text":
            if len(allowed_values) > 0 and allowed_values[0] is not None:
                text = allowed_values[0].lower()
                thresh = 80
                new_q_ids = []
                q_search_text_only = select((i.id, i.search_text) for i in q)

                for id, search_text in q_search_text_only:
                    if search_text is None:
                        continue
                    else:
                        # return exact match - if no exact match return partial match
                        exact_match = text in search_text
                        if exact_match:
                            new_q_ids.append(id)
                        else:
                            ratio = fuzz.partial_ratio(text, search_text)
                            partial_match = ratio >= thresh
                            if partial_match:
                                new_q_ids.append(id)
                q = select(i for i in entity_class if i.id in new_q_ids)

                # # Text match with direct case insensitive matches only
                # q = select(
                #     i for i in q
                #     if text in i.search_text
                # )
                continue
            else:
                continue

        # Complaint category field needs to be handled separately
        # because the field contains arrays instead of strings
        if field == "complaint_category":

            for value in allowed_values:
                q = select(i for i in q if value in i.complaint_category)

            continue

        if field == "government_order_upheld_or_enjoined":
            if "Pending" in allowed_values:
                q = select(
                    i
                    for i in q
                    if getattr(i, field) in allowed_values or getattr(i, field) == ""
                )

            else:
                q = select(i for i in q if getattr(i, field) in allowed_values)

            continue

        # if it is a date field, handle it specially
        if field.startswith("date"):

            # set allowed values to be start and end date instances
            allowed_values = list(map(str_to_date, allowed_values))

            # if it's the special "dates_in_effect" filter, handle it
            # and continue
            if field == "dates_in_effect":
                start = allowed_values[0]
                end = allowed_values[1]

                q = select(
                    i
                    for i in q
                    # starts before or during `start` when end date unknown
                    if (
                        i.date_end_actual is None
                        and i.date_end_anticipated is None
                        and i.date_start_effective <= start
                    )
                    # starts before AND ends after
                    or (
                        i.date_start_effective < start
                        and (
                            i.date_end_actual > end
                            or (
                                i.date_end_actual is None
                                and i.date_end_anticipated > end
                            )
                        )
                    )
                    # starts during OR ends during
                    or (
                        (
                            i.date_start_effective >= start
                            and i.date_start_effective <= end
                        )
                        or (
                            (i.date_end_actual >= start and i.date_end_actual <= end)
                            or (
                                i.date_end_actual is None
                                and (
                                    i.date_end_anticipated >= start
                                    and i.date_end_anticipated <= end
                                )
                            )
                        )
                    )
                )
                continue

            if field == "date_of_decision":
                # return instances where `date_of_decision` falls within the
                # specified range, inclusive
                start = allowed_values[0]
                end = allowed_values[1]

                q = select(
                    i
                    for i in q
                    if i.date_of_decision is not None
                    and i.date_of_decision <= end
                    and i.date_of_decision >= start
                )
                continue

            if field == "date_of_complaint":
                # return instances where `date_of_complaint` falls within the
                # specified range, inclusive
                start = allowed_values[0]
                end = allowed_values[1]

                q = select(
                    i
                    for i in q
                    if i.date_of_complaint is not None
                    and i.date_of_complaint <= end
                    and i.date_of_complaint >= start
                )
                continue

            elif field == "date_issued":
                # return instances where `date_issued` falls within the
                # specified range, inclusive
                start = allowed_values[0]
                end = allowed_values[1]

                q = select(
                    i
                    for i in q
                    if i.date_issued is not None
                    and i.date_issued <= end
                    and i.date_issued >= start
                )
                continue

        # is the filter applied by joining a policy instance to a
        # different entity?
        # TODO generalize this and rename function `apply_entity_filters`
        join_place = field in ("level", "loc", "area1", "iso3", "country_name", "area2")

        join_policy_number = not join_place and field == "policy.policy_number"

        # determine whether this field is obtained by joining to policies
        # TODO more dynamically determine set of fields to check
        join_policy_nonset_field = entity_class != db.Policy and field in (
            "primary_ph_measure"
        )

        set_fields = (
            "policy_categories",
            "complaint_subcategory_new",
            "complaint_category_new",
            "subtarget",
        )

        # if filter is a join, apply the filter to the linked entity
        # joined to place entity
        print(allowed_values)
        if join_place:
            q = q.filter(
                lambda i: exists(
                    t for t in i.place if getattr(t, field) in allowed_values
                )
            )
        # joined to policy entity: policy number field
        elif join_policy_number:
            q = q.filter(
                lambda i: exists(
                    t for t in i.policies if t.policy_number in allowed_values
                )
            )

        # joined to policy entity: any other non-set field
        elif join_policy_nonset_field:
            q = q.filter(
                lambda i: exists(
                    t for t in i.policies if getattr(t, field) in allowed_values
                )
            )

        # if field is an array, and possible values are also an array, use
        # special raw sql to filter
        elif field in set_fields:
            allowed_values = list(map(lambda x: '"' + x + '"', allowed_values))
            raw_sql_allowed_values = ", ".join(allowed_values)
            raw_sql_allowed_values = "'{" + raw_sql_allowed_values + "}'::text[]"
            q = q.filter(
                lambda x: raw_sql(raw_sql_allowed_values + ' && "i"."' + field + '"')
            )
        else:
            # if the filter is not a join, i.e., is on policy native fields
            q = select(i for i in q if getattr(i, field) in allowed_values)

    # return the filtered query instance
    return q


@db_session
def get_policy_search_text(i):
    """Given Policy instance `i`, returns the search text string that should
    be checked against by plain text search.

    Parameters
    ----------
    i : type
        Description of parameter `i`.

    Returns
    -------
    type
        Description of returned object.

    """

    # Define fields on entity class to concatenate
    fields_by_type = [
        {
            "type": str,
            "fields": [
                "policy_name",
                "desc",
                "primary_ph_measure",
                "ph_measure_details",
                "relaxing_or_restricting",
                "authority_name",
            ],
        },
        {
            "type": list,
            "fields": [
                "subtarget",
                "primary_impact",
            ],
        },
    ]

    # Define the same but for linked entities
    linked_fields_by_type = [
        {
            "linked_field": "place",
            "linked_type": list,
            "type": str,
            "fields": [
                "level",
                "loc",
                # 'country_name',
                # 'area1',
                # 'area2',
            ],
        }
    ]

    return get_search_text(i, fields_by_type, linked_fields_by_type)


@db_session
def get_plan_search_text(i):
    """Given Plan instance `i`, returns the search text string that should
    be checked against by plain text search.

    Parameters
    ----------
    i : type
        Description of parameter `i`.

    Returns
    -------
    type
        Description of returned object.

    """

    # Define fields on entity class to concatenate
    fields_by_type = [
        {
            "type": str,
            "fields": [
                "name",
                "desc",
                "primary_loc",
                "org_name",
                "org_type",
            ],
        },
        {
            "type": list,
            "fields": [
                "reqs_essential",
                "reqs_private",
                "reqs_school",
                "reqs_social",
                "reqs_hospital",
                "reqs_public",
                "reqs_other",
            ],
        },
    ]

    # Define the same but for linked entities
    linked_fields_by_type = [
        {
            "linked_field": "place",
            "linked_type": list,
            "type": str,
            "fields": [
                "level",
                "loc",
            ],
        }
    ]

    return get_search_text(i, fields_by_type, linked_fields_by_type)


@db_session
def get_challenge_search_text(i):
    """Given Court_Challenge instance `i`, returns the search text string that
    should be checked against by plain text search.

    """

    # Define fields on entity class to concatenate
    fields_by_type = [
        {
            "type": str,
            "fields": [
                "jurisdiction",
                "court",
                "legal_authority_challenged",
                "parties",
                "case_number",
                "legal_citation",
                "filed_in_state_or_federal_court",
                "summary_of_action",
                "case_name",
                "procedural_history",
                "holding",
                "government_order_upheld_or_enjoined",
                "subsequent_action_or_current_status",
                "did_doj_file_statement_of_interest",
                "summary_of_doj_statement_of_interest",
                "data_source_for_complaint",
                "data_source_for_decision",
                "data_source_for_doj_statement_of_interest",
                "policy_or_law_name",
                "source_id",
                "search_text",
            ],
        },
        {
            "type": list,
            "fields": [
                "complaint_category",
            ],
        },
    ]

    # Define the same but for linked entities
    linked_fields_by_type = [
        {
            "linked_field": "policies",
            "linked_type": list,
            "type": str,
            "fields": [
                "policy_name",
            ],
        }
    ]

    return get_search_text(i, fields_by_type, linked_fields_by_type)


def get_search_text(i, fields_by_type, linked_fields_by_type):
    """Short summary.

    Parameters
    ----------
    i : type
        Description of parameter `i`.
    fields_by_type : type
        Description of parameter `fields_by_type`.
    linked_fields_by_type : type
        Description of parameter `linked_fields_by_type`.

    Returns
    -------
    type
        Description of returned object.

    """
    # for each field on the entity class, concatenate it to the search text
    search_text_list = list()
    for field_group in fields_by_type:
        field_type = field_group["type"]
        # string type fields are concatenated directly
        if field_type == str:
            for field in field_group["fields"]:
                value = getattr(i, field)
                if value is not None:
                    search_text_list.append(value.lower())

        # list type fields - each element concatenated
        elif field_type == list:
            for field in field_group["fields"]:
                for d in getattr(i, field):
                    if d is not None:
                        search_text_list.append(d.lower())

    # for each linked entity field, do the same
    for field_group in linked_fields_by_type:
        field_type = field_group["type"]
        linked_type = field_group["linked_type"]
        linked_field = field_group["linked_field"]

        # string type fields are concatenated directly
        if linked_type == list:
            linked_instances = getattr(i, linked_field)
            if linked_instances is not None and len(linked_instances) > 0:
                for linked_instance in linked_instances:
                    if field_type == str:
                        for field in field_group["fields"]:
                            value = getattr(linked_instance, field)
                            if value is not None:
                                search_text_list.append(value.lower())

    # return joined text string
    search_text = " - ".join(search_text_list)
    return search_text


@db_session
def add_search_text():
    """Add searchable text strings to instances."""
    for i in db.Policy.select():
        i.search_text = get_policy_search_text(i)
    for i in db.Plan.select():
        i.search_text = get_plan_search_text(i)
    for i in db.Court_Challenge.select():
        i.search_text = get_challenge_search_text(i)<|MERGE_RESOLUTION|>--- conflicted
+++ resolved
@@ -556,11 +556,7 @@
                 else:
                     field = field_tmp
                     if direction == "desc":
-<<<<<<< HEAD
-                        q = q.order_by(desc(getattr(db.Policy, field)))
-=======
                         q = q.order_by(raw_sql(f"""i.{field} DESC NULLS LAST"""))
->>>>>>> 8c0c55bb
                     else:
                         q = q.order_by(raw_sql(f"""i.{field} NULLS LAST"""))
         else:
