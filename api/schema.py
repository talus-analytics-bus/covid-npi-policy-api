--- conflicted
+++ resolved
@@ -345,15 +345,9 @@
 
         # define list of instances to return
         data = []
-<<<<<<< HEAD
-        print('query made')
+
         # for each policy
         for d in q:
-            print('generating dicts')
-=======
-        # for each policy
-        for d in q:
->>>>>>> 361d4991
             # convert it to a dictionary returning only the specified fields
             d_dict = d.to_dict_2(
                 return_fields_by_entity=return_fields_by_entity)
