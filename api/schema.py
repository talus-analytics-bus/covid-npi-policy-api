"""Define API data processing methods"""
# standard modules
import functools
from io import BytesIO
from datetime import datetime, date
from collections import defaultdict

# 3rd party modules
import boto3
from pony.orm import db_session, select, get, commit
from fastapi.responses import FileResponse, Response

# local modules
from .export import CovidPolicyExportPlugin
from .models import Policy, PolicyList, Auth_Entity, Place, File
<<<<<<< HEAD
=======
from .util import str_to_date
>>>>>>> b25582e6
from db import db


# constants
s3 = boto3.client('s3')
S3_BUCKET_NAME = 'covid-npi-policy-storage'


def cached(func):
    """ Caching """
    cache = {}

    @functools.wraps(func)
    def wrapper(*func_args, **kwargs):

        key = str(kwargs)
        if key in cache:
            return cache[key]

        results = func(*func_args, **kwargs)
        cache[key] = results
        return results

        # # Code for JWT-friendly caching below.
        # # get jwt
        # jwt_client = func_args[1].context.args.get('jwt_client')
        #
        # # if not debug mode and JWT is missing, return nothing
        # if not args.debug and jwt_client is None:
        #     return []
        #
        # # form key using user type
        # type = 'unspecified'
        # if jwt_client is not None:
        #     jwt_decoded_json = jwt.decode(jwt_client, args.jwt_secret_key)
        #     type = jwt_decoded_json['type']
        # key = str(kwargs) + ':' + type

    return wrapper


@db_session
@cached
def export(filters: dict = None):
    """Return XLSX data export for policies with the given filters applied.

    Parameters
    ----------
    filters : dict
        The filters to apply.

    Returns
    -------
    fastapi.responses.Response
        The XLSX data export file.

    """
    # Create Excel export file
    genericExcelExport = CovidPolicyExportPlugin(db, filters)
    content = genericExcelExport.build()
    media_type = 'application/' + \
        'vnd.openxmlformats-officedocument.spreadsheetml.sheet'
    return Response(
        content=content,
        media_type=media_type
    )


@db_session
@cached
def get_metadata(fields: list):
    """Returns Metadata instance fields for the fields specified.

    Parameters
    ----------
    fields : list
        List of fields as strings with entity name prefixed, e.g.,
        `policy.id`.

    Returns
    -------
    dict
        Response containing metadata information for the fields.

    """
    # define output data dict
    data = dict()

    # for each field for which metadat is needed
    n = 0
    for d in fields:

        # get entity class name and field
        entity_name, field = d.split('.')

        # get metadata instance from db that matches this field
        metadatum = get(
            i for i in db.Metadata
            if i.field == field
            and i.entity_name.lower() == entity_name
        )

        # store metadata fields in output data if they exist
        if metadatum is not None:
            data[d] = metadatum.to_dict()
            n += 1
        else:
            data[d] = dict()

    # return response dictionary
    return {
        'success': True,
        'message': f'''Found {n} metadata values.''',
        'data': data
    }


@db_session
def get_file(id: int):
    """Serves the file from S3 that corresponds to the File instances with
    the specified id.

    Parameters
    ----------
    id : int
<<<<<<< HEAD
        Description of parameter `id`.

    Returns
    -------
    type
        Description of returned object.

    """

    # define filename from db
    file = db.File[id]
    file_key = file.filename
    s3_bucket = 'covid-npi-policy-storage'
=======
        Unique ID of the File instance which corresponds to the S3 file to
        be served.

    Returns
    -------
    fastapi.responses.Response
        The file.

    """

    # define filename from File instance field
    file = db.File[id]
    key = file.filename
>>>>>>> b25582e6

    # retrieve file and write it to IO file object `data`
    # if the file is not found in S3, return a 404 error
    data = BytesIO()
    try:
        s3.download_fileobj(S3_BUCKET_NAME, key, data)
    except Exception as e:
        print('e')
        print(e)
        return 'Document not found (404)'

    # return to start of IO stream
    data.seek(0)

    # return export file
    content = data.read()

<<<<<<< HEAD
    # return file
    media_type = 'application'
    if file_key.endswith('.pdf'):
        media_type = 'application/pdf'

=======
    # return file with correct media type given its extension
    media_type = 'application'
    if key.endswith('.pdf'):
        media_type = 'application/pdf'
>>>>>>> b25582e6
    return Response(content=content, media_type=media_type)


@db_session
@cached
def get_policy(
<<<<<<< HEAD
    filters=None,
    fields=None,
    return_db_instances=False,
    order_by_field='date_start_effective'
=======
    filters: dict = None,
    fields: list = None,
    order_by_field: str = 'date_start_effective',
    return_db_instances: bool = False,
>>>>>>> b25582e6
):
    """Returns Policy instance data that match the provided filters.

    Parameters
    ----------
    filters : dict
        Dictionary of filters to be applied to policy data (see function
        `apply_policy_filters` below).
    fields : list
        List of Policy instance fields that should be returned. If None, then
        all fields are returned.
    order_by_field : type
        String defining the field in the class `Policy` that is used to
        order the policies returned.
    return_db_instances : bool
        If true, returns the PonyORM database query object containing the
        filtered policies, otherwise returns the list of dictionaries
        containing the policy data as part of a response dictionary

    Returns
    -------
    pony.orm.Query **or** dict
        Query instance if `return_db_instances` is true, otherwise a list of
        dictionaries in a response dictionary

    """
    # return all fields?
    all = fields is None
<<<<<<< HEAD
    q = select(i for i in db.Policy).order_by(
        getattr(db.Policy, order_by_field))
=======

    # get ordered policies from database
    q = select(i for i in db.Policy).order_by(
        getattr(db.Policy, order_by_field))

    # apply filters if any
>>>>>>> b25582e6
    if filters is not None:
        q = apply_policy_filters(q, filters)

    # return query object if arguments requested it
    if return_db_instances:
        return q

    # otherwise prepare list of dictionaries to return
    else:

        return_fields_by_entity = defaultdict(list)
        if fields is not None:
<<<<<<< HEAD
            only_by_entity['policy'] = fields

        # TODO dynamically set fields returned for Place and other
        # linked entities
        only_by_entity['place'] = ['id', 'level', 'area1', 'loc']
=======
            return_fields_by_entity['policy'] = fields

        # TODO dynamically set fields returned for Place and other
        # linked entities
        return_fields_by_entity['place'] = ['id', 'level', 'area1', 'loc']

        # define list of instances to return
        data = []
>>>>>>> b25582e6

        # for each policy
        for d in q:

            # convert it to a dictionary returning only the specified fields
            d_dict = d.to_dict_2(
                return_fields_by_entity=return_fields_by_entity)

            # add it to the output list
            data.append(d_dict)

        # create response from output list
        res = PolicyList(
            data=data,
            success=True,
            message=f'''{len(q)} policies found'''
        )
        return res


@db_session
@cached
def get_optionset(fields: list = list()):
    """Given a list of data fields and an entity name, returns the possible
    values for those fields based on what data are currently in the database.

    TODO add support for getting possible fields even if they haven't been
    used yet in the data

    TODO list unspecified last

    Parameters
    ----------
    fields : list
        List of strings of data fields names.
    entity_name : str
        The name of the entity for which to check possible values.

    Returns
    -------
    dict
        List of possible optionset values for each field, contained in a
        response dictionary

    """

    # define which data fields use groups
    # TODO dynamically
    fields_using_groups = ('Policy.ph_measure_details')

    # define output data dict
    data = dict()

    # for each field to get optionset values for:
    for d_str in fields:

        # split into entity class name and field
        entity_name, field = d_str.split('.')
        entity_class = getattr(db, entity_name)

        # get all possible values for the field in the database, and sort them
        # such that "Unspecified" is last
        # TODO handle other special values like "Unspecified" as needed
        options = select(
            getattr(i, field) for i in entity_class
        )[:][:]
        options.sort()
        options.sort(key=lambda x: x == 'Unspecified')

        # skip blank strings
        options = filter(lambda x: x.strip() != '', options)

        # assign groups, if applicable
        uses_groups = d_str in fields_using_groups
        if uses_groups:
            options_with_groups = list()
            for option in options:
                # get group from glossary data
                parent = db.Glossary.get(
                    **{
                        'entity_name': entity_name,
                        'field': field,
                        'subterm': option
                    }
                )
                # if a parent was found use its term as the group, otherwise
                # specify "Other" as the group
                if parent:
                    options_with_groups.append([option, parent.term])
                else:
                    # TODO figure out best way to handle "Other" cases
                    options_with_groups.append([option, 'Other'])
            options = options_with_groups

        # return values and labels, etc. for each option
        id = 0

        # init list of optionset values for the field
        data[field] = []

        # for each possible option currently in the data
        for dd in options:

            # append an optionset entry
            value = dd if not uses_groups else dd[0]
            group = None if not uses_groups else dd[1]
            datum = {
                'id': id,
                'value': value,
                'label': value
            }
            if uses_groups:
                datum['group'] = group
            data[field].append(datum)
            id = id + 1

    # return all optionset values
    return {
        'data': data,
        'success': True,
        'message': f'''Returned {len(fields)} optionset lists''',
    }


<<<<<<< HEAD
def ingest_covid_npi_policy():
    plugin = CovidPolicyPlugin()
    plugin.load_client().load_data().process_data(db)
    # plugin.load_client().load_data().process_data(db)
    return []


@db_session
def clean_docs():
    # update database to remove docs with broken links
    docs = db.Doc.select()
    n = len(docs)
    i = 0
    for doc in docs:
        i = i + 1
        print(str(i) + ' of ' + str(n))
        if doc.pdf is None:
            print('No file, skipping')
            continue
        # define filename from db
        file_key = doc.pdf + '.pdf'
        s3_bucket = 'covid-npi-policy-storage'

        # retrieve file and write it to IO file object
        # io_instance = BytesIO()
        try:
            s3.head_object(Bucket=s3_bucket, Key=file_key)
            print('File found')
        except Exception as e:
            print('e')
            print(e)
            doc.pdf = None
            commit()
            print('Document not found (404)')

    return 'Done'


def test():
    ingest_covid_npi_policy()


def apply_filters(q, filters):
    """Given the PonyORM query and filters, applies filters with AND logic.
=======
def apply_policy_filters(q, filters: dict = dict()):
    """Given the PonyORM query for policies and relevant filters, applies
    filters with AND logic.
>>>>>>> b25582e6

    TODO ensure this works for arbitrary large numbers of filtered fields.

    Parameters
    ----------
    q : pony.orm.Query
        A Query instance, e.g., created by a call to `select`, for policies
    filters : dict[str, list]
        Dictionary with keys of field names and values of lists of
        allowed values (AND logic).

    Returns
    -------
    pony.orm.Query
        The query with filters applied.

    """
    # for each filter set provided
    for field, allowed_values in filters.items():

        # if no values were specified, assume no filter is applied
        # and continue
        if len(allowed_values) == 0:
            continue

        # if it is a date field, handle it specially
        if field.startswith('date'):

            # set allowed values to be start and end date instances
            allowed_values = list(
                map(str_to_date, allowed_values)
            )

        # is the filter applied by joining a policy instance to a
        # different entity?
        # TODO generalize this and rename function `apply_policy_filters`
        join = field in ('level', 'loc', 'area1')

        # if the filter is not a join, i.e., is on policy native fields
        if not join:

            # apply the filter
            q = select(
                i
                for i in q
                if getattr(i, field) in allowed_values
            )

        # otherwise, apply the filter to the linked entity
        else:
            q = select(
                i
                for i in q
                if getattr(i.place, field) in allowed_values
            )

    # return the filtered query instance
    return q<|MERGE_RESOLUTION|>--- conflicted
+++ resolved
@@ -13,10 +13,7 @@
 # local modules
 from .export import CovidPolicyExportPlugin
 from .models import Policy, PolicyList, Auth_Entity, Place, File
-<<<<<<< HEAD
-=======
 from .util import str_to_date
->>>>>>> b25582e6
 from db import db
 
 
@@ -142,21 +139,6 @@
     Parameters
     ----------
     id : int
-<<<<<<< HEAD
-        Description of parameter `id`.
-
-    Returns
-    -------
-    type
-        Description of returned object.
-
-    """
-
-    # define filename from db
-    file = db.File[id]
-    file_key = file.filename
-    s3_bucket = 'covid-npi-policy-storage'
-=======
         Unique ID of the File instance which corresponds to the S3 file to
         be served.
 
@@ -170,7 +152,6 @@
     # define filename from File instance field
     file = db.File[id]
     key = file.filename
->>>>>>> b25582e6
 
     # retrieve file and write it to IO file object `data`
     # if the file is not found in S3, return a 404 error
@@ -188,35 +169,20 @@
     # return export file
     content = data.read()
 
-<<<<<<< HEAD
-    # return file
-    media_type = 'application'
-    if file_key.endswith('.pdf'):
-        media_type = 'application/pdf'
-
-=======
     # return file with correct media type given its extension
     media_type = 'application'
     if key.endswith('.pdf'):
         media_type = 'application/pdf'
->>>>>>> b25582e6
     return Response(content=content, media_type=media_type)
 
 
 @db_session
 @cached
 def get_policy(
-<<<<<<< HEAD
-    filters=None,
-    fields=None,
-    return_db_instances=False,
-    order_by_field='date_start_effective'
-=======
     filters: dict = None,
     fields: list = None,
     order_by_field: str = 'date_start_effective',
     return_db_instances: bool = False,
->>>>>>> b25582e6
 ):
     """Returns Policy instance data that match the provided filters.
 
@@ -245,17 +211,12 @@
     """
     # return all fields?
     all = fields is None
-<<<<<<< HEAD
-    q = select(i for i in db.Policy).order_by(
-        getattr(db.Policy, order_by_field))
-=======
 
     # get ordered policies from database
     q = select(i for i in db.Policy).order_by(
         getattr(db.Policy, order_by_field))
 
     # apply filters if any
->>>>>>> b25582e6
     if filters is not None:
         q = apply_policy_filters(q, filters)
 
@@ -268,13 +229,6 @@
 
         return_fields_by_entity = defaultdict(list)
         if fields is not None:
-<<<<<<< HEAD
-            only_by_entity['policy'] = fields
-
-        # TODO dynamically set fields returned for Place and other
-        # linked entities
-        only_by_entity['place'] = ['id', 'level', 'area1', 'loc']
-=======
             return_fields_by_entity['policy'] = fields
 
         # TODO dynamically set fields returned for Place and other
@@ -283,7 +237,6 @@
 
         # define list of instances to return
         data = []
->>>>>>> b25582e6
 
         # for each policy
         for d in q:
@@ -408,56 +361,9 @@
     }
 
 
-<<<<<<< HEAD
-def ingest_covid_npi_policy():
-    plugin = CovidPolicyPlugin()
-    plugin.load_client().load_data().process_data(db)
-    # plugin.load_client().load_data().process_data(db)
-    return []
-
-
-@db_session
-def clean_docs():
-    # update database to remove docs with broken links
-    docs = db.Doc.select()
-    n = len(docs)
-    i = 0
-    for doc in docs:
-        i = i + 1
-        print(str(i) + ' of ' + str(n))
-        if doc.pdf is None:
-            print('No file, skipping')
-            continue
-        # define filename from db
-        file_key = doc.pdf + '.pdf'
-        s3_bucket = 'covid-npi-policy-storage'
-
-        # retrieve file and write it to IO file object
-        # io_instance = BytesIO()
-        try:
-            s3.head_object(Bucket=s3_bucket, Key=file_key)
-            print('File found')
-        except Exception as e:
-            print('e')
-            print(e)
-            doc.pdf = None
-            commit()
-            print('Document not found (404)')
-
-    return 'Done'
-
-
-def test():
-    ingest_covid_npi_policy()
-
-
-def apply_filters(q, filters):
-    """Given the PonyORM query and filters, applies filters with AND logic.
-=======
 def apply_policy_filters(q, filters: dict = dict()):
     """Given the PonyORM query for policies and relevant filters, applies
     filters with AND logic.
->>>>>>> b25582e6
 
     TODO ensure this works for arbitrary large numbers of filtered fields.
 
