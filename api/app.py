"""Define API application"""
from fastapi import FastAPI
from fastapi.middleware.cors import CORSMiddleware
from fastapi.staticfiles import StaticFiles
from fastapi.openapi.utils import get_openapi

# define API app
tags_metadata = [
    {
        "name": "Policies",
        "description": "Operations to get data for policies and counts of policies in certain categories and/or subcategories.",
    },
    {
        "name": "Plans",
        "description": "Operations to get data for plans in certain categories and/or subcategories.",
    },
    # {
    #     "name": "Court challenges",
    #     "description": "Operations to get data for court challenges (to policies) in certain categories and/or subcategories.",
    # },
    {
        "name": "Places",
        "description": "Operations to get data for places that are affected by policies, including name and number of policies affecting (overall).",
    },
    {
        "name": "Distancing levels",
        "description": "Operations to get data describing the level of distancing (e.g., \"Lockdown\", \"Partially open\") that was in effect in a given US state or a given country on a given date.",
    },
    {
        "name": "Metadata",
        "description": "Operations to get metadata including field definitions, optionset values for dropdowns based on data fields, counts of policies or plans in the database, and the current version of different data types (i.e., date last updated).",
        # "externalDocs": {
        #     "description": "Items external docs",
        #     "url": "https://fastapi.tiangolo.com/",
        # },
    },
    {
        "name": "Downloads",
        "description": "Operations to download data (.xlsx or .pdf). Excel-exportable data types can be downloaded with `/post/export` and include policies and plans. Filters may be applied. Individual PDF files associated with those data types can be downloaded using the `/get/file` endpoint.",
    },
]
app = FastAPI()

# set allowed origins
allow_origin_regex = \
    "(http:\/\/localhost:.*|" + \
    "https?:\/\/covidamp\.org|" + \
    "https?:\/\/test\.covidamp\.org|" + \
    "https?:\/\/.*\.cloudfront\.net|" + \
    "https?:\/\/ghscosting\.org|" + \
    "https?:\/\/devtracking\.ghscosting\.org|" + \
    "https?:\/\/devtracking2\.ghscosting\.org|" + \
<<<<<<< HEAD
    "http:\/\/covid-amp-tess\.s3-website-us-west-2\.amazonaws\.com|" +\
=======
    "http:\/\/covid-amp-tess\.s3-website-us-west-2\.amazonaws\.com|" + \
>>>>>>> 46948a17
    "https?:\/\/.*\.talusanalytics.*)"

# add middleware
app.add_middleware(
    CORSMiddleware,
    allow_origin_regex=allow_origin_regex,
    allow_credentials=True,
    allow_methods=["*"],
    allow_headers=["*"],
)

new_desc = """## Overview
The <strong>COVID Analysis and Mapping of Policies (AMP)</strong> site provides access to a comprehensive list of policies and plans implemented globally to address the COVID-19 pandemic. This API provides access to some of the underlying data used in the COVID AMP site.

You can visit the site at [https://covidamp.org](https://covidamp.org). Please contact us with comments, questions, or accessibility concerns at [https://covidamp.org/contact](https://covidamp.org/contact).
## Database update schedule
The AMP database is usually updated every 1-2 days on weekdays around 10 AM ET with all the latest information. Data request stalling may occur during a 5-minute period while these updates are being made, but requests will succeed again when updates are completed.
## Filtering data
Filters to view only a subset of data are generally defined in the body of a POST request (see POST endpoints below). Some examples of potentially useful filters follow.
 - See all "Social distancing" policies: `{"filters": "primary_ph_measure": ["Social distancing"]}`
 - See all "Social distancing" >> "Lockdown" policies: `{"filters": "primary_ph_measure": ["Social distancing"], "ph_measure_details": ["Lockdown"]}`
 - See all "Face mask" policies: `{"filters": "primary_ph_measure": ["Face mask"]}`
 - Special filter: See all policies in effect during the month of February 2020: `{"filters": "dates_in_effect": ["2020-02-01", "2020-02-28]}`
 - See all policies affecting the country of Brazil: `{"filters": "iso3": ["BRA"]}`
 - See all policies affecting the state of Alabama: `{"filters": "area1": ["Alabama"]}`
"""


def custom_openapi():
    # if app.openapi_schema:
    # return app.openapi_schema
    openapi_schema = get_openapi(
        title="COVID AMP application programming interface (API) documentation",
        version="1.0.0",
        description=new_desc,
        # description="<p>The <strong>COVID Analysis and Mapping of Policies (AMP)</strong> site provides access to a comprehensive list of policies and plans implemented globally to address the COVID-19 pandemic. This API provides access to some of the underlying data used in the COVID AMP site.</p><p>You can visit the site at <a href=\"https://covidamp.org/\" target=\"_blank\">https://covidamp.org/</a>. Please contact us with comments, questions, or accessibility concerns at <a href=\"https://covidamp.org/contact\" target=\"_blank\">https://covidamp.org/contact</a>.</p><p><strong>Note about data updates:</strong> The AMP database is updated every 1-2 days on weekdays around 10 AM ET with all the latest information. Data request stalling may occur during a 5-minute period while these updates are being made, but requests will succeed again when updates are completed.</p>",
        routes=app.routes
    )
    openapi_schema["info"]["x-logo"] = {
        "url": "https://covidamp.org/static/media/logo.b7a0d643.svg",
        "altText": "COVID AMP logo",
        "href": "https://covidamp.org/"
    }
    openapi_schema["tags"] = tags_metadata
    app.openapi_schema = openapi_schema
    return app.openapi_schema


app.openapi = custom_openapi<|MERGE_RESOLUTION|>--- conflicted
+++ resolved
@@ -50,11 +50,7 @@
     "https?:\/\/ghscosting\.org|" + \
     "https?:\/\/devtracking\.ghscosting\.org|" + \
     "https?:\/\/devtracking2\.ghscosting\.org|" + \
-<<<<<<< HEAD
-    "http:\/\/covid-amp-tess\.s3-website-us-west-2\.amazonaws\.com|" +\
-=======
     "http:\/\/covid-amp-tess\.s3-website-us-west-2\.amazonaws\.com|" + \
->>>>>>> 46948a17
     "https?:\/\/.*\.talusanalytics.*)"
 
 # add middleware
