--- conflicted
+++ resolved
@@ -19,6 +19,7 @@
 # constants
 pp = pprint.PrettyPrinter(indent=4)
 
+
 class CovidPolicyTab(WorkbookTab):
     """Add a specific parameter denoting whether a tab for court challenges
     is part of a workbook containing court challenges only. Note: Workbooks
@@ -27,6 +28,7 @@
     containing any court challenges associated with those policies.
 
     """
+
     def __init__(self, challenges_only=False, **kwargs):
         # assign project-specific parameter `challenges_only`
         self.challenges_only = challenges_only
@@ -140,7 +142,7 @@
 
                     # Does this workbook contain court challenges only?
                     challenges_only=tab['s'] == 'Court_Challenge' and \
-                        len(tabs) == 1
+                    len(tabs) == 1
                 ),
                 CovidPolicyTab(
                     name='Legend - ' + tab['p'],
@@ -281,20 +283,6 @@
                 policies_with_challenges = schema.get_policy(
                     filters=self.filters, return_db_instances=True
                 )
-<<<<<<< HEAD
-
-                challenge_ids = set()
-                for d in policies_with_challenges:
-                    if len(d.court_challenges) > 0:
-                        for dd in d.court_challenges:
-                            challenge_ids.add(dd.id)
-                policies = select(
-                    i for i in db.Court_Challenge
-                    if i.id in challenge_ids
-                )
-            policies = \
-                policies.order_by(db.Court_Challenge.date_of_complaint)
-=======
                 n_all_policies = db.Policy.select().count()
                 filter_challenges = policies_with_challenges.count() != n_all_policies
                 if filter_challenges:
@@ -311,7 +299,6 @@
                     policies = schema.get_challenge(
                         filters=self.filters, return_db_instances=True
                     )
->>>>>>> 2fbcee37
 
         # init export data list
         rows = list()
