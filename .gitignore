# Shell scripts
bin/
sh/
ingest/sh
db/config-local.ini

# VSCode files
<<<<<<< HEAD
*.code-workspace
launch.json
.vscode
=======
.vscode
*.code-workspace
>>>>>>> 8c0c55bb

# PDFs
/api/pdf

# Private config files
config/
config-*.ini
db/config-local.ini

# Byte-compiled / optimized / DLL files
__pycache__/
*.py[cod]
*$py.class

# C extensions
*.so

# Distribution / packaging
.Python
build/
develop-eggs/
dist/
downloads/
eggs/
.eggs/
lib/
lib64/
parts/
sdist/
var/
wheels/
pip-wheel-metadata/
share/python-wheels/
*.egg-info/
.installed.cfg
*.egg
MANIFEST

# PyInstaller
#  Usually these files are written by a python script from a template
#  before PyInstaller builds the exe, so as to inject date/other infos into it.
*.manifest
*.spec

# Installer logs
pip-log.txt
pip-delete-this-directory.txt

# Unit test / coverage reports
htmlcov/
.tox/
.nox/
.coverage
.coverage.*
.cache
nosetests.xml
coverage.xml
*.cover
*.py,cover
.hypothesis/
.pytest_cache/

# Translations
*.mo
*.pot

# Django stuff:
*.log
local_settings.py
db.sqlite3
db.sqlite3-journal

# Flask stuff:
instance/
.webassets-cache

# Scrapy stuff:
.scrapy

# Sphinx documentation
docs/_build/

# PyBuilder
target/

# Jupyter Notebook
.ipynb_checkpoints

# IPython
profile_default/
ipython_config.py

# pyenv
.python-version

# pipenv
#   According to pypa/pipenv#598, it is recommended to include Pipfile.lock in version control.
#   However, in case of collaboration, if having platform-specific dependencies or dependencies
#   having no cross-platform support, pipenv may install dependencies that don't work, or not
#   install all needed dependencies.
#Pipfile.lock

# PEP 582; used by e.g. github.com/David-OConnor/pyflow
__pypackages__/

# Celery stuff
celerybeat-schedule
celerybeat.pid

# SageMath parsed files
*.sage.py

# Environments
.env
.venv
env/
venv/
ENV/
env.bak/
venv.bak/

# Spyder project settings
.spyderproject
.spyproject

# Rope project settings
.ropeproject

# mkdocs documentation
/site

# mypy
.mypy_cache/
.dmypy.json
dmypy.json

# Pyre type checker
.pyre/

# # Elastic Beanstalk Files
# .elasticbeanstalk/*
# !.elasticbeanstalk/*.cfg.yml
# !.elasticbeanstalk/*.global.yml<|MERGE_RESOLUTION|>--- conflicted
+++ resolved
@@ -5,14 +5,8 @@
 db/config-local.ini
 
 # VSCode files
-<<<<<<< HEAD
-*.code-workspace
-launch.json
-.vscode
-=======
 .vscode
 *.code-workspace
->>>>>>> 8c0c55bb
 
 # PDFs
 /api/pdf
