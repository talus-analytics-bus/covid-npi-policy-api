{
    "_meta": {
        "hash": {
<<<<<<< HEAD
            "sha256": "fc3192fd17a54558fa12527476ea4d75c17a1038d32984a93392a5db3315294f"
=======
            "sha256": "d4e3015a205fc4ccfb4a09c252359dc5d9ebf75390b489de44267fc68bc5db6d"
>>>>>>> 7a2e04a2
        },
        "pipfile-spec": 6,
        "requires": {
            "python_version": "3.7"
        },
        "sources": [
            {
                "name": "pypi",
                "url": "https://pypi.org/simple",
                "verify_ssl": true
            }
        ]
    },
    "default": {},
    "develop": {
<<<<<<< HEAD
        "aiofiles": {
            "hashes": [
                "sha256:377fdf7815cc611870c59cbd07b68b180841d2a2b79812d8c218be02448c2acb",
                "sha256:98e6bcfd1b50f97db4980e182ddd509b7cc35909e903a8fe50d8849e02d815af"
            ],
            "index": "pypi",
            "version": "==0.5.0"
        },
        "airtable-python-wrapper": {
            "hashes": [
                "sha256:87fe8e7be6b0a3f64199f50fbc7869278ce5343eaf27b6a3dff025ea2aee4519",
                "sha256:f0166b125e315163edf2b8f692155f0760c681ebad15f1f39cbb045d24f4f6c5"
            ],
            "index": "pypi",
            "version": "==0.13.0"
        },
        "alive-progress": {
            "hashes": [
                "sha256:0f1111f56b1b870f5e5edd57e89fc97dc1ca0a73eb5c5a09533494c7e850a818",
                "sha256:642e1ce98becf226c8c36bf24e10221085998c5465a357a66fb83b7dc618b43e"
            ],
            "index": "pypi",
            "version": "==1.6.2"
        },
        "appdirs": {
            "hashes": [
                "sha256:7d5d0167b2b1ba821647616af46a749d1c653740dd0d2415100fe26e27afdf41",
                "sha256:a841dacd6b99318a741b166adb07e19ee71a274450e68237b4650ca1055ab128"
            ],
            "index": "pypi",
            "version": "==1.4.4"
        },
        "attrs": {
            "hashes": [
                "sha256:149e90d6d8ac20db7a955ad60cf0e6881a3f20d37096140088356da6c716b0b1",
                "sha256:ef6aaac3ca6cd92904cdd0d83f629a15f18053ec84e6432106f7a4d04ae4f5fb"
            ],
            "index": "pypi",
            "version": "==21.2.0"
        },
        "boto3": {
            "hashes": [
                "sha256:989ede38b9f69743e2536ccf371941354e77103b47b37d5ba90f77718368a248",
                "sha256:dc4d17a9b0bd6fb03b2650a0f7c7b6a458583fe7bebbcd6bbefd299d7169fb5b"
            ],
            "index": "pypi",
            "version": "==1.13.3"
        },
        "botocore": {
            "hashes": [
                "sha256:d291035e643c353029df8985cbc0bbdcdf9117fff81c715dd688aadd51816f41",
                "sha256:e2c384f378d96c09079d9fa44be4f6a849c4d5295de68c9c8afc8783f7a5a2a2"
            ],
            "index": "pypi",
            "version": "==1.16.3"
        },
        "cachetools": {
            "hashes": [
                "sha256:1d057645db16ca7fe1f3bd953558897603d6f0b9c51ed9d11eb4d071ec4e2aab",
                "sha256:de5d88f87781602201cde465d3afe837546663b168e8b39df67411b0bf10cefc"
            ],
            "index": "pypi",
            "version": "==4.1.0"
        },
        "certifi": {
            "hashes": [
                "sha256:1d987a998c75633c40847cc966fcf5904906c920a7f17ef374f5aa4282abd304",
                "sha256:51fcb31174be6e6664c5f69e3e1691a2d72a1a12e90f872cbdb1567eb47b6519"
            ],
            "index": "pypi",
            "version": "==2020.4.5.1"
        },
        "cffi": {
            "hashes": [
                "sha256:001bf3242a1bb04d985d63e138230802c6c8d4db3668fb545fb5005ddf5bb5ff",
                "sha256:00789914be39dffba161cfc5be31b55775de5ba2235fe49aa28c148236c4e06b",
                "sha256:028a579fc9aed3af38f4892bdcc7390508adabc30c6af4a6e4f611b0c680e6ac",
                "sha256:14491a910663bf9f13ddf2bc8f60562d6bc5315c1f09c704937ef17293fb85b0",
                "sha256:1cae98a7054b5c9391eb3249b86e0e99ab1e02bb0cc0575da191aedadbdf4384",
                "sha256:2089ed025da3919d2e75a4d963d008330c96751127dd6f73c8dc0c65041b4c26",
                "sha256:2d384f4a127a15ba701207f7639d94106693b6cd64173d6c8988e2c25f3ac2b6",
                "sha256:337d448e5a725bba2d8293c48d9353fc68d0e9e4088d62a9571def317797522b",
                "sha256:399aed636c7d3749bbed55bc907c3288cb43c65c4389964ad5ff849b6370603e",
                "sha256:3b911c2dbd4f423b4c4fcca138cadde747abdb20d196c4a48708b8a2d32b16dd",
                "sha256:3d311bcc4a41408cf5854f06ef2c5cab88f9fded37a3b95936c9879c1640d4c2",
                "sha256:62ae9af2d069ea2698bf536dcfe1e4eed9090211dbaafeeedf5cb6c41b352f66",
                "sha256:66e41db66b47d0d8672d8ed2708ba91b2f2524ece3dee48b5dfb36be8c2f21dc",
                "sha256:675686925a9fb403edba0114db74e741d8181683dcf216be697d208857e04ca8",
                "sha256:7e63cbcf2429a8dbfe48dcc2322d5f2220b77b2e17b7ba023d6166d84655da55",
                "sha256:8a6c688fefb4e1cd56feb6c511984a6c4f7ec7d2a1ff31a10254f3c817054ae4",
                "sha256:8c0ffc886aea5df6a1762d0019e9cb05f825d0eec1f520c51be9d198701daee5",
                "sha256:95cd16d3dee553f882540c1ffe331d085c9e629499ceadfbda4d4fde635f4b7d",
                "sha256:99f748a7e71ff382613b4e1acc0ac83bf7ad167fb3802e35e90d9763daba4d78",
                "sha256:b8c78301cefcf5fd914aad35d3c04c2b21ce8629b5e4f4e45ae6812e461910fa",
                "sha256:c420917b188a5582a56d8b93bdd8e0f6eca08c84ff623a4c16e809152cd35793",
                "sha256:c43866529f2f06fe0edc6246eb4faa34f03fe88b64a0a9a942561c8e22f4b71f",
                "sha256:cab50b8c2250b46fe738c77dbd25ce017d5e6fb35d3407606e7a4180656a5a6a",
                "sha256:cef128cb4d5e0b3493f058f10ce32365972c554572ff821e175dbc6f8ff6924f",
                "sha256:cf16e3cf6c0a5fdd9bc10c21687e19d29ad1fe863372b5543deaec1039581a30",
                "sha256:e56c744aa6ff427a607763346e4170629caf7e48ead6921745986db3692f987f",
                "sha256:e577934fc5f8779c554639376beeaa5657d54349096ef24abe8c74c5d9c117c3",
                "sha256:f2b0fa0c01d8a0c7483afd9f31d7ecf2d71760ca24499c8697aeb5ca37dc090c"
            ],
            "index": "pypi",
            "version": "==1.14.0"
        },
        "chardet": {
            "hashes": [
                "sha256:84ab92ed1c4d4f16916e05906b6b75a6c0fb5db821cc65e70cbd64a3e2a5eaae",
                "sha256:fc323ffcaeaed0e0a02bf4d117757b98aed530d9ed4531e3e15460124c106691"
            ],
            "index": "pypi",
            "version": "==3.0.4"
=======
        "black": {
            "hashes": [
                "sha256:07e5c049442d7ca1a2fc273c79d1aecbbf1bc858f62e8184abe1ad175c4f7cc2",
                "sha256:0e21e1f1efa65a50e3960edd068b6ae6d64ad6235bd8bfea116a03b21836af71",
                "sha256:1297c63b9e1b96a3d0da2d85d11cd9bf8664251fd69ddac068b98dc4f34f73b6",
                "sha256:228b5ae2c8e3d6227e4bde5920d2fc66cc3400fde7bcc74f480cb07ef0b570d5",
                "sha256:2d6f331c02f0f40aa51a22e479c8209d37fcd520c77721c034517d44eecf5912",
                "sha256:2ff96450d3ad9ea499fc4c60e425a1439c2120cbbc1ab959ff20f7c76ec7e866",
                "sha256:3524739d76b6b3ed1132422bf9d82123cd1705086723bc3e235ca39fd21c667d",
                "sha256:35944b7100af4a985abfcaa860b06af15590deb1f392f06c8683b4381e8eeaf0",
                "sha256:373922fc66676133ddc3e754e4509196a8c392fec3f5ca4486673e685a421321",
                "sha256:5fa1db02410b1924b6749c245ab38d30621564e658297484952f3d8a39fce7e8",
                "sha256:6f2f01381f91c1efb1451998bd65a129b3ed6f64f79663a55fe0e9b74a5f81fd",
                "sha256:742ce9af3086e5bd07e58c8feb09dbb2b047b7f566eb5f5bc63fd455814979f3",
                "sha256:7835fee5238fc0a0baf6c9268fb816b5f5cd9b8793423a75e8cd663c48d073ba",
                "sha256:8871fcb4b447206904932b54b567923e5be802b9b19b744fdff092bd2f3118d0",
                "sha256:a7c0192d35635f6fc1174be575cb7915e92e5dd629ee79fdaf0dcfa41a80afb5",
                "sha256:b1a5ed73ab4c482208d20434f700d514f66ffe2840f63a6252ecc43a9bc77e8a",
                "sha256:c8226f50b8c34a14608b848dc23a46e5d08397d009446353dad45e04af0c8e28",
                "sha256:ccad888050f5393f0d6029deea2a33e5ae371fd182a697313bdbd835d3edaf9c",
                "sha256:dae63f2dbf82882fa3b2a3c49c32bffe144970a573cd68d247af6560fc493ae1",
                "sha256:e2f69158a7d120fd641d1fa9a921d898e20d52e44a74a6fbbcc570a62a6bc8ab",
                "sha256:efbadd9b52c060a8fc3b9658744091cb33c31f830b3f074422ed27bad2b18e8f",
                "sha256:f5660feab44c2e3cb24b2419b998846cbb01c23c7fe645fee45087efa3da2d61",
                "sha256:fdb8754b453fb15fad3f72cd9cad3e16776f0964d67cf30ebcbf10327a3777a3"
            ],
            "index": "pypi",
            "version": "==22.1.0"
>>>>>>> 7a2e04a2
        },
        "click": {
            "hashes": [
                "sha256:6a7a62563bbfabfda3a38f3023a1db4a35978c0abd76f6c9605ecd6554d6d9b1",
                "sha256:8458d7b1287c5fb128c90e23381cf99dcde74beaf6c7ff6384ce84d6fe090adb"
            ],
            "markers": "python_version >= '3.6'",
            "version": "==8.0.4"
        },
        "flake8": {
            "hashes": [
                "sha256:479b1304f72536a55948cb40a32dce8bb0ffe3501e26eaf292c7e60eb5e0428d",
                "sha256:806e034dda44114815e23c16ef92f95c91e4c71100ff52813adf7132a6ad870d"
            ],
            "index": "pypi",
            "version": "==4.0.1"
        },
        "importlib-metadata": {
            "hashes": [
                "sha256:057e92c15bc8d9e8109738a48db0ccb31b4d9d5cfbee5a8670879a30be66304b",
                "sha256:b7e52a1f8dec14a75ea73e0891f3060099ca1d8e6a462a4dff11c3e119ea1b31"
            ],
            "markers": "python_version < '3.8'",
            "version": "==4.2.0"
        },
        "mccabe": {
            "hashes": [
                "sha256:ab8a6258860da4b6677da4bd2fe5dc2c659cff31b3ee4f7f5d64e79735b80d42",
                "sha256:dd8d182285a0fe56bace7f45b5e7d1a6ebcbf524e8f3bd87eb0f125271b8831f"
            ],
            "version": "==0.6.1"
        },
        "mypy-extensions": {
            "hashes": [
                "sha256:090fedd75945a69ae91ce1303b5824f428daf5a028d2f6ab8a299250a846f15d",
                "sha256:2d82818f5bb3e369420cb3c4060a7970edba416647068eb4c5343488a6c604a8"
            ],
            "version": "==0.4.3"
        },
        "pathspec": {
            "hashes": [
                "sha256:7d15c4ddb0b5c802d161efc417ec1a2558ea2653c2e8ad9c19098201dc1c993a",
                "sha256:e564499435a2673d586f6b2130bb5b95f04a3ba06f81b8f895b651a3c76aabb1"
            ],
            "version": "==0.9.0"
        },
        "platformdirs": {
            "hashes": [
                "sha256:7535e70dfa32e84d4b34996ea99c5e432fa29a708d0f4e394bbcb2a8faa4f16d",
                "sha256:bcae7cab893c2d310a711b70b24efb93334febe65f8de776ee320b517471e227"
            ],
            "markers": "python_version >= '3.7'",
            "version": "==2.5.1"
        },
        "pycodestyle": {
            "hashes": [
                "sha256:720f8b39dde8b293825e7ff02c475f3077124006db4f440dcbc9a20b76548a20",
                "sha256:eddd5847ef438ea1c7870ca7eb78a9d47ce0cdb4851a5523949f2601d0cbbe7f"
            ],
            "markers": "python_version >= '2.7' and python_version not in '3.0, 3.1, 3.2, 3.3, 3.4'",
            "version": "==2.8.0"
        },
        "pyflakes": {
            "hashes": [
                "sha256:05a85c2872edf37a4ed30b0cce2f6093e1d0581f8c19d7393122da7e25b2b24c",
                "sha256:3bb3a3f256f4b7968c9c788781e4ff07dce46bdf12339dcda61053375426ee2e"
            ],
            "markers": "python_version >= '2.7' and python_version not in '3.0, 3.1, 3.2, 3.3'",
            "version": "==2.4.0"
        },
        "tomli": {
            "hashes": [
                "sha256:939de3e7a6161af0c887ef91b7d41a53e7c5a1ca976325f429cb46ea9bc30ecc",
                "sha256:de526c12914f0c550d15924c62d72abc48d6fe7364aa87328337a31007fe8a4f"
            ],
            "markers": "python_version >= '3.7'",
            "version": "==2.0.1"
        },
        "typed-ast": {
            "hashes": [
                "sha256:0eb77764ea470f14fcbb89d51bc6bbf5e7623446ac4ed06cbd9ca9495b62e36e",
                "sha256:1098df9a0592dd4c8c0ccfc2e98931278a6c6c53cb3a3e2cf7e9ee3b06153344",
                "sha256:183b183b7771a508395d2cbffd6db67d6ad52958a5fdc99f450d954003900266",
                "sha256:18fe320f354d6f9ad3147859b6e16649a0781425268c4dde596093177660e71a",
                "sha256:26a432dc219c6b6f38be20a958cbe1abffcc5492821d7e27f08606ef99e0dffd",
                "sha256:294a6903a4d087db805a7656989f613371915fc45c8cc0ddc5c5a0a8ad9bea4d",
                "sha256:31d8c6b2df19a777bc8826770b872a45a1f30cfefcfd729491baa5237faae837",
                "sha256:33b4a19ddc9fc551ebabca9765d54d04600c4a50eda13893dadf67ed81d9a098",
                "sha256:42c47c3b43fe3a39ddf8de1d40dbbfca60ac8530a36c9b198ea5b9efac75c09e",
                "sha256:525a2d4088e70a9f75b08b3f87a51acc9cde640e19cc523c7e41aa355564ae27",
                "sha256:58ae097a325e9bb7a684572d20eb3e1809802c5c9ec7108e85da1eb6c1a3331b",
                "sha256:676d051b1da67a852c0447621fdd11c4e104827417bf216092ec3e286f7da596",
                "sha256:74cac86cc586db8dfda0ce65d8bcd2bf17b58668dfcc3652762f3ef0e6677e76",
                "sha256:8c08d6625bb258179b6e512f55ad20f9dfef019bbfbe3095247401e053a3ea30",
                "sha256:90904d889ab8e81a956f2c0935a523cc4e077c7847a836abee832f868d5c26a4",
                "sha256:963a0ccc9a4188524e6e6d39b12c9ca24cc2d45a71cfdd04a26d883c922b4b78",
                "sha256:bbebc31bf11762b63bf61aaae232becb41c5bf6b3461b80a4df7e791fabb3aca",
                "sha256:bc2542e83ac8399752bc16e0b35e038bdb659ba237f4222616b4e83fb9654985",
                "sha256:c29dd9a3a9d259c9fa19d19738d021632d673f6ed9b35a739f48e5f807f264fb",
                "sha256:c7407cfcad702f0b6c0e0f3e7ab876cd1d2c13b14ce770e412c0c4b9728a0f88",
                "sha256:da0a98d458010bf4fe535f2d1e367a2e2060e105978873c04c04212fb20543f7",
                "sha256:df05aa5b241e2e8045f5f4367a9f6187b09c4cdf8578bb219861c4e27c443db5",
                "sha256:f290617f74a610849bd8f5514e34ae3d09eafd521dceaa6cf68b3f4414266d4e",
                "sha256:f30ddd110634c2d7534b2d4e0e22967e88366b0d356b24de87419cc4410c41b7"
            ],
            "markers": "python_version < '3.8' and implementation_name == 'cpython'",
            "version": "==1.5.2"
        },
        "typing-extensions": {
            "hashes": [
                "sha256:1a9462dcc3347a79b1f1c0271fbe79e844580bb598bafa1ed208b94da3cdcd42",
                "sha256:21c85e0fe4b9a155d0799430b0ad741cdce7e359660ccbd8b530613e8df88ce2"
            ],
            "markers": "python_version < '3.10'",
            "version": "==4.1.1"
        },
        "zipp": {
            "hashes": [
                "sha256:9f50f446828eb9d45b267433fd3e9da8d801f614129124863f9c51ebceafb87d",
                "sha256:b47250dd24f92b7dd6a0a8fc5244da14608f3ca90a5efcd37a3b1642fac9a375"
            ],
            "markers": "python_version >= '3.7'",
            "version": "==3.7.0"
        }
    }
}<|MERGE_RESOLUTION|>--- conflicted
+++ resolved
@@ -1,293 +1,173 @@
 {
-    "_meta": {
-        "hash": {
-<<<<<<< HEAD
-            "sha256": "fc3192fd17a54558fa12527476ea4d75c17a1038d32984a93392a5db3315294f"
-=======
-            "sha256": "d4e3015a205fc4ccfb4a09c252359dc5d9ebf75390b489de44267fc68bc5db6d"
->>>>>>> 7a2e04a2
-        },
-        "pipfile-spec": 6,
-        "requires": {
-            "python_version": "3.7"
-        },
-        "sources": [
-            {
-                "name": "pypi",
-                "url": "https://pypi.org/simple",
-                "verify_ssl": true
-            }
-        ]
+  "_meta": {
+    "hash": {
+      "sha256": "d4e3015a205fc4ccfb4a09c252359dc5d9ebf75390b489de44267fc68bc5db6d"
     },
-    "default": {},
-    "develop": {
-<<<<<<< HEAD
-        "aiofiles": {
-            "hashes": [
-                "sha256:377fdf7815cc611870c59cbd07b68b180841d2a2b79812d8c218be02448c2acb",
-                "sha256:98e6bcfd1b50f97db4980e182ddd509b7cc35909e903a8fe50d8849e02d815af"
-            ],
-            "index": "pypi",
-            "version": "==0.5.0"
-        },
-        "airtable-python-wrapper": {
-            "hashes": [
-                "sha256:87fe8e7be6b0a3f64199f50fbc7869278ce5343eaf27b6a3dff025ea2aee4519",
-                "sha256:f0166b125e315163edf2b8f692155f0760c681ebad15f1f39cbb045d24f4f6c5"
-            ],
-            "index": "pypi",
-            "version": "==0.13.0"
-        },
-        "alive-progress": {
-            "hashes": [
-                "sha256:0f1111f56b1b870f5e5edd57e89fc97dc1ca0a73eb5c5a09533494c7e850a818",
-                "sha256:642e1ce98becf226c8c36bf24e10221085998c5465a357a66fb83b7dc618b43e"
-            ],
-            "index": "pypi",
-            "version": "==1.6.2"
-        },
-        "appdirs": {
-            "hashes": [
-                "sha256:7d5d0167b2b1ba821647616af46a749d1c653740dd0d2415100fe26e27afdf41",
-                "sha256:a841dacd6b99318a741b166adb07e19ee71a274450e68237b4650ca1055ab128"
-            ],
-            "index": "pypi",
-            "version": "==1.4.4"
-        },
-        "attrs": {
-            "hashes": [
-                "sha256:149e90d6d8ac20db7a955ad60cf0e6881a3f20d37096140088356da6c716b0b1",
-                "sha256:ef6aaac3ca6cd92904cdd0d83f629a15f18053ec84e6432106f7a4d04ae4f5fb"
-            ],
-            "index": "pypi",
-            "version": "==21.2.0"
-        },
-        "boto3": {
-            "hashes": [
-                "sha256:989ede38b9f69743e2536ccf371941354e77103b47b37d5ba90f77718368a248",
-                "sha256:dc4d17a9b0bd6fb03b2650a0f7c7b6a458583fe7bebbcd6bbefd299d7169fb5b"
-            ],
-            "index": "pypi",
-            "version": "==1.13.3"
-        },
-        "botocore": {
-            "hashes": [
-                "sha256:d291035e643c353029df8985cbc0bbdcdf9117fff81c715dd688aadd51816f41",
-                "sha256:e2c384f378d96c09079d9fa44be4f6a849c4d5295de68c9c8afc8783f7a5a2a2"
-            ],
-            "index": "pypi",
-            "version": "==1.16.3"
-        },
-        "cachetools": {
-            "hashes": [
-                "sha256:1d057645db16ca7fe1f3bd953558897603d6f0b9c51ed9d11eb4d071ec4e2aab",
-                "sha256:de5d88f87781602201cde465d3afe837546663b168e8b39df67411b0bf10cefc"
-            ],
-            "index": "pypi",
-            "version": "==4.1.0"
-        },
-        "certifi": {
-            "hashes": [
-                "sha256:1d987a998c75633c40847cc966fcf5904906c920a7f17ef374f5aa4282abd304",
-                "sha256:51fcb31174be6e6664c5f69e3e1691a2d72a1a12e90f872cbdb1567eb47b6519"
-            ],
-            "index": "pypi",
-            "version": "==2020.4.5.1"
-        },
-        "cffi": {
-            "hashes": [
-                "sha256:001bf3242a1bb04d985d63e138230802c6c8d4db3668fb545fb5005ddf5bb5ff",
-                "sha256:00789914be39dffba161cfc5be31b55775de5ba2235fe49aa28c148236c4e06b",
-                "sha256:028a579fc9aed3af38f4892bdcc7390508adabc30c6af4a6e4f611b0c680e6ac",
-                "sha256:14491a910663bf9f13ddf2bc8f60562d6bc5315c1f09c704937ef17293fb85b0",
-                "sha256:1cae98a7054b5c9391eb3249b86e0e99ab1e02bb0cc0575da191aedadbdf4384",
-                "sha256:2089ed025da3919d2e75a4d963d008330c96751127dd6f73c8dc0c65041b4c26",
-                "sha256:2d384f4a127a15ba701207f7639d94106693b6cd64173d6c8988e2c25f3ac2b6",
-                "sha256:337d448e5a725bba2d8293c48d9353fc68d0e9e4088d62a9571def317797522b",
-                "sha256:399aed636c7d3749bbed55bc907c3288cb43c65c4389964ad5ff849b6370603e",
-                "sha256:3b911c2dbd4f423b4c4fcca138cadde747abdb20d196c4a48708b8a2d32b16dd",
-                "sha256:3d311bcc4a41408cf5854f06ef2c5cab88f9fded37a3b95936c9879c1640d4c2",
-                "sha256:62ae9af2d069ea2698bf536dcfe1e4eed9090211dbaafeeedf5cb6c41b352f66",
-                "sha256:66e41db66b47d0d8672d8ed2708ba91b2f2524ece3dee48b5dfb36be8c2f21dc",
-                "sha256:675686925a9fb403edba0114db74e741d8181683dcf216be697d208857e04ca8",
-                "sha256:7e63cbcf2429a8dbfe48dcc2322d5f2220b77b2e17b7ba023d6166d84655da55",
-                "sha256:8a6c688fefb4e1cd56feb6c511984a6c4f7ec7d2a1ff31a10254f3c817054ae4",
-                "sha256:8c0ffc886aea5df6a1762d0019e9cb05f825d0eec1f520c51be9d198701daee5",
-                "sha256:95cd16d3dee553f882540c1ffe331d085c9e629499ceadfbda4d4fde635f4b7d",
-                "sha256:99f748a7e71ff382613b4e1acc0ac83bf7ad167fb3802e35e90d9763daba4d78",
-                "sha256:b8c78301cefcf5fd914aad35d3c04c2b21ce8629b5e4f4e45ae6812e461910fa",
-                "sha256:c420917b188a5582a56d8b93bdd8e0f6eca08c84ff623a4c16e809152cd35793",
-                "sha256:c43866529f2f06fe0edc6246eb4faa34f03fe88b64a0a9a942561c8e22f4b71f",
-                "sha256:cab50b8c2250b46fe738c77dbd25ce017d5e6fb35d3407606e7a4180656a5a6a",
-                "sha256:cef128cb4d5e0b3493f058f10ce32365972c554572ff821e175dbc6f8ff6924f",
-                "sha256:cf16e3cf6c0a5fdd9bc10c21687e19d29ad1fe863372b5543deaec1039581a30",
-                "sha256:e56c744aa6ff427a607763346e4170629caf7e48ead6921745986db3692f987f",
-                "sha256:e577934fc5f8779c554639376beeaa5657d54349096ef24abe8c74c5d9c117c3",
-                "sha256:f2b0fa0c01d8a0c7483afd9f31d7ecf2d71760ca24499c8697aeb5ca37dc090c"
-            ],
-            "index": "pypi",
-            "version": "==1.14.0"
-        },
-        "chardet": {
-            "hashes": [
-                "sha256:84ab92ed1c4d4f16916e05906b6b75a6c0fb5db821cc65e70cbd64a3e2a5eaae",
-                "sha256:fc323ffcaeaed0e0a02bf4d117757b98aed530d9ed4531e3e15460124c106691"
-            ],
-            "index": "pypi",
-            "version": "==3.0.4"
-=======
-        "black": {
-            "hashes": [
-                "sha256:07e5c049442d7ca1a2fc273c79d1aecbbf1bc858f62e8184abe1ad175c4f7cc2",
-                "sha256:0e21e1f1efa65a50e3960edd068b6ae6d64ad6235bd8bfea116a03b21836af71",
-                "sha256:1297c63b9e1b96a3d0da2d85d11cd9bf8664251fd69ddac068b98dc4f34f73b6",
-                "sha256:228b5ae2c8e3d6227e4bde5920d2fc66cc3400fde7bcc74f480cb07ef0b570d5",
-                "sha256:2d6f331c02f0f40aa51a22e479c8209d37fcd520c77721c034517d44eecf5912",
-                "sha256:2ff96450d3ad9ea499fc4c60e425a1439c2120cbbc1ab959ff20f7c76ec7e866",
-                "sha256:3524739d76b6b3ed1132422bf9d82123cd1705086723bc3e235ca39fd21c667d",
-                "sha256:35944b7100af4a985abfcaa860b06af15590deb1f392f06c8683b4381e8eeaf0",
-                "sha256:373922fc66676133ddc3e754e4509196a8c392fec3f5ca4486673e685a421321",
-                "sha256:5fa1db02410b1924b6749c245ab38d30621564e658297484952f3d8a39fce7e8",
-                "sha256:6f2f01381f91c1efb1451998bd65a129b3ed6f64f79663a55fe0e9b74a5f81fd",
-                "sha256:742ce9af3086e5bd07e58c8feb09dbb2b047b7f566eb5f5bc63fd455814979f3",
-                "sha256:7835fee5238fc0a0baf6c9268fb816b5f5cd9b8793423a75e8cd663c48d073ba",
-                "sha256:8871fcb4b447206904932b54b567923e5be802b9b19b744fdff092bd2f3118d0",
-                "sha256:a7c0192d35635f6fc1174be575cb7915e92e5dd629ee79fdaf0dcfa41a80afb5",
-                "sha256:b1a5ed73ab4c482208d20434f700d514f66ffe2840f63a6252ecc43a9bc77e8a",
-                "sha256:c8226f50b8c34a14608b848dc23a46e5d08397d009446353dad45e04af0c8e28",
-                "sha256:ccad888050f5393f0d6029deea2a33e5ae371fd182a697313bdbd835d3edaf9c",
-                "sha256:dae63f2dbf82882fa3b2a3c49c32bffe144970a573cd68d247af6560fc493ae1",
-                "sha256:e2f69158a7d120fd641d1fa9a921d898e20d52e44a74a6fbbcc570a62a6bc8ab",
-                "sha256:efbadd9b52c060a8fc3b9658744091cb33c31f830b3f074422ed27bad2b18e8f",
-                "sha256:f5660feab44c2e3cb24b2419b998846cbb01c23c7fe645fee45087efa3da2d61",
-                "sha256:fdb8754b453fb15fad3f72cd9cad3e16776f0964d67cf30ebcbf10327a3777a3"
-            ],
-            "index": "pypi",
-            "version": "==22.1.0"
->>>>>>> 7a2e04a2
-        },
-        "click": {
-            "hashes": [
-                "sha256:6a7a62563bbfabfda3a38f3023a1db4a35978c0abd76f6c9605ecd6554d6d9b1",
-                "sha256:8458d7b1287c5fb128c90e23381cf99dcde74beaf6c7ff6384ce84d6fe090adb"
-            ],
-            "markers": "python_version >= '3.6'",
-            "version": "==8.0.4"
-        },
-        "flake8": {
-            "hashes": [
-                "sha256:479b1304f72536a55948cb40a32dce8bb0ffe3501e26eaf292c7e60eb5e0428d",
-                "sha256:806e034dda44114815e23c16ef92f95c91e4c71100ff52813adf7132a6ad870d"
-            ],
-            "index": "pypi",
-            "version": "==4.0.1"
-        },
-        "importlib-metadata": {
-            "hashes": [
-                "sha256:057e92c15bc8d9e8109738a48db0ccb31b4d9d5cfbee5a8670879a30be66304b",
-                "sha256:b7e52a1f8dec14a75ea73e0891f3060099ca1d8e6a462a4dff11c3e119ea1b31"
-            ],
-            "markers": "python_version < '3.8'",
-            "version": "==4.2.0"
-        },
-        "mccabe": {
-            "hashes": [
-                "sha256:ab8a6258860da4b6677da4bd2fe5dc2c659cff31b3ee4f7f5d64e79735b80d42",
-                "sha256:dd8d182285a0fe56bace7f45b5e7d1a6ebcbf524e8f3bd87eb0f125271b8831f"
-            ],
-            "version": "==0.6.1"
-        },
-        "mypy-extensions": {
-            "hashes": [
-                "sha256:090fedd75945a69ae91ce1303b5824f428daf5a028d2f6ab8a299250a846f15d",
-                "sha256:2d82818f5bb3e369420cb3c4060a7970edba416647068eb4c5343488a6c604a8"
-            ],
-            "version": "==0.4.3"
-        },
-        "pathspec": {
-            "hashes": [
-                "sha256:7d15c4ddb0b5c802d161efc417ec1a2558ea2653c2e8ad9c19098201dc1c993a",
-                "sha256:e564499435a2673d586f6b2130bb5b95f04a3ba06f81b8f895b651a3c76aabb1"
-            ],
-            "version": "==0.9.0"
-        },
-        "platformdirs": {
-            "hashes": [
-                "sha256:7535e70dfa32e84d4b34996ea99c5e432fa29a708d0f4e394bbcb2a8faa4f16d",
-                "sha256:bcae7cab893c2d310a711b70b24efb93334febe65f8de776ee320b517471e227"
-            ],
-            "markers": "python_version >= '3.7'",
-            "version": "==2.5.1"
-        },
-        "pycodestyle": {
-            "hashes": [
-                "sha256:720f8b39dde8b293825e7ff02c475f3077124006db4f440dcbc9a20b76548a20",
-                "sha256:eddd5847ef438ea1c7870ca7eb78a9d47ce0cdb4851a5523949f2601d0cbbe7f"
-            ],
-            "markers": "python_version >= '2.7' and python_version not in '3.0, 3.1, 3.2, 3.3, 3.4'",
-            "version": "==2.8.0"
-        },
-        "pyflakes": {
-            "hashes": [
-                "sha256:05a85c2872edf37a4ed30b0cce2f6093e1d0581f8c19d7393122da7e25b2b24c",
-                "sha256:3bb3a3f256f4b7968c9c788781e4ff07dce46bdf12339dcda61053375426ee2e"
-            ],
-            "markers": "python_version >= '2.7' and python_version not in '3.0, 3.1, 3.2, 3.3'",
-            "version": "==2.4.0"
-        },
-        "tomli": {
-            "hashes": [
-                "sha256:939de3e7a6161af0c887ef91b7d41a53e7c5a1ca976325f429cb46ea9bc30ecc",
-                "sha256:de526c12914f0c550d15924c62d72abc48d6fe7364aa87328337a31007fe8a4f"
-            ],
-            "markers": "python_version >= '3.7'",
-            "version": "==2.0.1"
-        },
-        "typed-ast": {
-            "hashes": [
-                "sha256:0eb77764ea470f14fcbb89d51bc6bbf5e7623446ac4ed06cbd9ca9495b62e36e",
-                "sha256:1098df9a0592dd4c8c0ccfc2e98931278a6c6c53cb3a3e2cf7e9ee3b06153344",
-                "sha256:183b183b7771a508395d2cbffd6db67d6ad52958a5fdc99f450d954003900266",
-                "sha256:18fe320f354d6f9ad3147859b6e16649a0781425268c4dde596093177660e71a",
-                "sha256:26a432dc219c6b6f38be20a958cbe1abffcc5492821d7e27f08606ef99e0dffd",
-                "sha256:294a6903a4d087db805a7656989f613371915fc45c8cc0ddc5c5a0a8ad9bea4d",
-                "sha256:31d8c6b2df19a777bc8826770b872a45a1f30cfefcfd729491baa5237faae837",
-                "sha256:33b4a19ddc9fc551ebabca9765d54d04600c4a50eda13893dadf67ed81d9a098",
-                "sha256:42c47c3b43fe3a39ddf8de1d40dbbfca60ac8530a36c9b198ea5b9efac75c09e",
-                "sha256:525a2d4088e70a9f75b08b3f87a51acc9cde640e19cc523c7e41aa355564ae27",
-                "sha256:58ae097a325e9bb7a684572d20eb3e1809802c5c9ec7108e85da1eb6c1a3331b",
-                "sha256:676d051b1da67a852c0447621fdd11c4e104827417bf216092ec3e286f7da596",
-                "sha256:74cac86cc586db8dfda0ce65d8bcd2bf17b58668dfcc3652762f3ef0e6677e76",
-                "sha256:8c08d6625bb258179b6e512f55ad20f9dfef019bbfbe3095247401e053a3ea30",
-                "sha256:90904d889ab8e81a956f2c0935a523cc4e077c7847a836abee832f868d5c26a4",
-                "sha256:963a0ccc9a4188524e6e6d39b12c9ca24cc2d45a71cfdd04a26d883c922b4b78",
-                "sha256:bbebc31bf11762b63bf61aaae232becb41c5bf6b3461b80a4df7e791fabb3aca",
-                "sha256:bc2542e83ac8399752bc16e0b35e038bdb659ba237f4222616b4e83fb9654985",
-                "sha256:c29dd9a3a9d259c9fa19d19738d021632d673f6ed9b35a739f48e5f807f264fb",
-                "sha256:c7407cfcad702f0b6c0e0f3e7ab876cd1d2c13b14ce770e412c0c4b9728a0f88",
-                "sha256:da0a98d458010bf4fe535f2d1e367a2e2060e105978873c04c04212fb20543f7",
-                "sha256:df05aa5b241e2e8045f5f4367a9f6187b09c4cdf8578bb219861c4e27c443db5",
-                "sha256:f290617f74a610849bd8f5514e34ae3d09eafd521dceaa6cf68b3f4414266d4e",
-                "sha256:f30ddd110634c2d7534b2d4e0e22967e88366b0d356b24de87419cc4410c41b7"
-            ],
-            "markers": "python_version < '3.8' and implementation_name == 'cpython'",
-            "version": "==1.5.2"
-        },
-        "typing-extensions": {
-            "hashes": [
-                "sha256:1a9462dcc3347a79b1f1c0271fbe79e844580bb598bafa1ed208b94da3cdcd42",
-                "sha256:21c85e0fe4b9a155d0799430b0ad741cdce7e359660ccbd8b530613e8df88ce2"
-            ],
-            "markers": "python_version < '3.10'",
-            "version": "==4.1.1"
-        },
-        "zipp": {
-            "hashes": [
-                "sha256:9f50f446828eb9d45b267433fd3e9da8d801f614129124863f9c51ebceafb87d",
-                "sha256:b47250dd24f92b7dd6a0a8fc5244da14608f3ca90a5efcd37a3b1642fac9a375"
-            ],
-            "markers": "python_version >= '3.7'",
-            "version": "==3.7.0"
-        }
+    "pipfile-spec": 6,
+    "requires": {
+      "python_version": "3.7"
+    },
+    "sources": [
+      {
+        "name": "pypi",
+        "url": "https://pypi.org/simple",
+        "verify_ssl": true
+      }
+    ]
+  },
+  "default": {},
+  "develop": {
+    "black": {
+      "hashes": [
+        "sha256:07e5c049442d7ca1a2fc273c79d1aecbbf1bc858f62e8184abe1ad175c4f7cc2",
+        "sha256:0e21e1f1efa65a50e3960edd068b6ae6d64ad6235bd8bfea116a03b21836af71",
+        "sha256:1297c63b9e1b96a3d0da2d85d11cd9bf8664251fd69ddac068b98dc4f34f73b6",
+        "sha256:228b5ae2c8e3d6227e4bde5920d2fc66cc3400fde7bcc74f480cb07ef0b570d5",
+        "sha256:2d6f331c02f0f40aa51a22e479c8209d37fcd520c77721c034517d44eecf5912",
+        "sha256:2ff96450d3ad9ea499fc4c60e425a1439c2120cbbc1ab959ff20f7c76ec7e866",
+        "sha256:3524739d76b6b3ed1132422bf9d82123cd1705086723bc3e235ca39fd21c667d",
+        "sha256:35944b7100af4a985abfcaa860b06af15590deb1f392f06c8683b4381e8eeaf0",
+        "sha256:373922fc66676133ddc3e754e4509196a8c392fec3f5ca4486673e685a421321",
+        "sha256:5fa1db02410b1924b6749c245ab38d30621564e658297484952f3d8a39fce7e8",
+        "sha256:6f2f01381f91c1efb1451998bd65a129b3ed6f64f79663a55fe0e9b74a5f81fd",
+        "sha256:742ce9af3086e5bd07e58c8feb09dbb2b047b7f566eb5f5bc63fd455814979f3",
+        "sha256:7835fee5238fc0a0baf6c9268fb816b5f5cd9b8793423a75e8cd663c48d073ba",
+        "sha256:8871fcb4b447206904932b54b567923e5be802b9b19b744fdff092bd2f3118d0",
+        "sha256:a7c0192d35635f6fc1174be575cb7915e92e5dd629ee79fdaf0dcfa41a80afb5",
+        "sha256:b1a5ed73ab4c482208d20434f700d514f66ffe2840f63a6252ecc43a9bc77e8a",
+        "sha256:c8226f50b8c34a14608b848dc23a46e5d08397d009446353dad45e04af0c8e28",
+        "sha256:ccad888050f5393f0d6029deea2a33e5ae371fd182a697313bdbd835d3edaf9c",
+        "sha256:dae63f2dbf82882fa3b2a3c49c32bffe144970a573cd68d247af6560fc493ae1",
+        "sha256:e2f69158a7d120fd641d1fa9a921d898e20d52e44a74a6fbbcc570a62a6bc8ab",
+        "sha256:efbadd9b52c060a8fc3b9658744091cb33c31f830b3f074422ed27bad2b18e8f",
+        "sha256:f5660feab44c2e3cb24b2419b998846cbb01c23c7fe645fee45087efa3da2d61",
+        "sha256:fdb8754b453fb15fad3f72cd9cad3e16776f0964d67cf30ebcbf10327a3777a3"
+      ],
+      "index": "pypi",
+      "version": "==22.1.0"
+    },
+    "click": {
+      "hashes": [
+        "sha256:6a7a62563bbfabfda3a38f3023a1db4a35978c0abd76f6c9605ecd6554d6d9b1",
+        "sha256:8458d7b1287c5fb128c90e23381cf99dcde74beaf6c7ff6384ce84d6fe090adb"
+      ],
+      "markers": "python_version >= '3.6'",
+      "version": "==8.0.4"
+    },
+    "flake8": {
+      "hashes": [
+        "sha256:479b1304f72536a55948cb40a32dce8bb0ffe3501e26eaf292c7e60eb5e0428d",
+        "sha256:806e034dda44114815e23c16ef92f95c91e4c71100ff52813adf7132a6ad870d"
+      ],
+      "index": "pypi",
+      "version": "==4.0.1"
+    },
+    "importlib-metadata": {
+      "hashes": [
+        "sha256:057e92c15bc8d9e8109738a48db0ccb31b4d9d5cfbee5a8670879a30be66304b",
+        "sha256:b7e52a1f8dec14a75ea73e0891f3060099ca1d8e6a462a4dff11c3e119ea1b31"
+      ],
+      "markers": "python_version < '3.8'",
+      "version": "==4.2.0"
+    },
+    "mccabe": {
+      "hashes": [
+        "sha256:ab8a6258860da4b6677da4bd2fe5dc2c659cff31b3ee4f7f5d64e79735b80d42",
+        "sha256:dd8d182285a0fe56bace7f45b5e7d1a6ebcbf524e8f3bd87eb0f125271b8831f"
+      ],
+      "version": "==0.6.1"
+    },
+    "mypy-extensions": {
+      "hashes": [
+        "sha256:090fedd75945a69ae91ce1303b5824f428daf5a028d2f6ab8a299250a846f15d",
+        "sha256:2d82818f5bb3e369420cb3c4060a7970edba416647068eb4c5343488a6c604a8"
+      ],
+      "version": "==0.4.3"
+    },
+    "pathspec": {
+      "hashes": [
+        "sha256:7d15c4ddb0b5c802d161efc417ec1a2558ea2653c2e8ad9c19098201dc1c993a",
+        "sha256:e564499435a2673d586f6b2130bb5b95f04a3ba06f81b8f895b651a3c76aabb1"
+      ],
+      "version": "==0.9.0"
+    },
+    "platformdirs": {
+      "hashes": [
+        "sha256:7535e70dfa32e84d4b34996ea99c5e432fa29a708d0f4e394bbcb2a8faa4f16d",
+        "sha256:bcae7cab893c2d310a711b70b24efb93334febe65f8de776ee320b517471e227"
+      ],
+      "markers": "python_version >= '3.7'",
+      "version": "==2.5.1"
+    },
+    "pycodestyle": {
+      "hashes": [
+        "sha256:720f8b39dde8b293825e7ff02c475f3077124006db4f440dcbc9a20b76548a20",
+        "sha256:eddd5847ef438ea1c7870ca7eb78a9d47ce0cdb4851a5523949f2601d0cbbe7f"
+      ],
+      "markers": "python_version >= '2.7' and python_version not in '3.0, 3.1, 3.2, 3.3, 3.4'",
+      "version": "==2.8.0"
+    },
+    "pyflakes": {
+      "hashes": [
+        "sha256:05a85c2872edf37a4ed30b0cce2f6093e1d0581f8c19d7393122da7e25b2b24c",
+        "sha256:3bb3a3f256f4b7968c9c788781e4ff07dce46bdf12339dcda61053375426ee2e"
+      ],
+      "markers": "python_version >= '2.7' and python_version not in '3.0, 3.1, 3.2, 3.3'",
+      "version": "==2.4.0"
+    },
+    "tomli": {
+      "hashes": [
+        "sha256:939de3e7a6161af0c887ef91b7d41a53e7c5a1ca976325f429cb46ea9bc30ecc",
+        "sha256:de526c12914f0c550d15924c62d72abc48d6fe7364aa87328337a31007fe8a4f"
+      ],
+      "markers": "python_version >= '3.7'",
+      "version": "==2.0.1"
+    },
+    "typed-ast": {
+      "hashes": [
+        "sha256:0eb77764ea470f14fcbb89d51bc6bbf5e7623446ac4ed06cbd9ca9495b62e36e",
+        "sha256:1098df9a0592dd4c8c0ccfc2e98931278a6c6c53cb3a3e2cf7e9ee3b06153344",
+        "sha256:183b183b7771a508395d2cbffd6db67d6ad52958a5fdc99f450d954003900266",
+        "sha256:18fe320f354d6f9ad3147859b6e16649a0781425268c4dde596093177660e71a",
+        "sha256:26a432dc219c6b6f38be20a958cbe1abffcc5492821d7e27f08606ef99e0dffd",
+        "sha256:294a6903a4d087db805a7656989f613371915fc45c8cc0ddc5c5a0a8ad9bea4d",
+        "sha256:31d8c6b2df19a777bc8826770b872a45a1f30cfefcfd729491baa5237faae837",
+        "sha256:33b4a19ddc9fc551ebabca9765d54d04600c4a50eda13893dadf67ed81d9a098",
+        "sha256:42c47c3b43fe3a39ddf8de1d40dbbfca60ac8530a36c9b198ea5b9efac75c09e",
+        "sha256:525a2d4088e70a9f75b08b3f87a51acc9cde640e19cc523c7e41aa355564ae27",
+        "sha256:58ae097a325e9bb7a684572d20eb3e1809802c5c9ec7108e85da1eb6c1a3331b",
+        "sha256:676d051b1da67a852c0447621fdd11c4e104827417bf216092ec3e286f7da596",
+        "sha256:74cac86cc586db8dfda0ce65d8bcd2bf17b58668dfcc3652762f3ef0e6677e76",
+        "sha256:8c08d6625bb258179b6e512f55ad20f9dfef019bbfbe3095247401e053a3ea30",
+        "sha256:90904d889ab8e81a956f2c0935a523cc4e077c7847a836abee832f868d5c26a4",
+        "sha256:963a0ccc9a4188524e6e6d39b12c9ca24cc2d45a71cfdd04a26d883c922b4b78",
+        "sha256:bbebc31bf11762b63bf61aaae232becb41c5bf6b3461b80a4df7e791fabb3aca",
+        "sha256:bc2542e83ac8399752bc16e0b35e038bdb659ba237f4222616b4e83fb9654985",
+        "sha256:c29dd9a3a9d259c9fa19d19738d021632d673f6ed9b35a739f48e5f807f264fb",
+        "sha256:c7407cfcad702f0b6c0e0f3e7ab876cd1d2c13b14ce770e412c0c4b9728a0f88",
+        "sha256:da0a98d458010bf4fe535f2d1e367a2e2060e105978873c04c04212fb20543f7",
+        "sha256:df05aa5b241e2e8045f5f4367a9f6187b09c4cdf8578bb219861c4e27c443db5",
+        "sha256:f290617f74a610849bd8f5514e34ae3d09eafd521dceaa6cf68b3f4414266d4e",
+        "sha256:f30ddd110634c2d7534b2d4e0e22967e88366b0d356b24de87419cc4410c41b7"
+      ],
+      "markers": "python_version < '3.8' and implementation_name == 'cpython'",
+      "version": "==1.5.2"
+    },
+    "typing-extensions": {
+      "hashes": [
+        "sha256:1a9462dcc3347a79b1f1c0271fbe79e844580bb598bafa1ed208b94da3cdcd42",
+        "sha256:21c85e0fe4b9a155d0799430b0ad741cdce7e359660ccbd8b530613e8df88ce2"
+      ],
+      "markers": "python_version < '3.10'",
+      "version": "==4.1.1"
+    },
+    "zipp": {
+      "hashes": [
+        "sha256:9f50f446828eb9d45b267433fd3e9da8d801f614129124863f9c51ebceafb87d",
+        "sha256:b47250dd24f92b7dd6a0a8fc5244da14608f3ca90a5efcd37a3b1642fac9a375"
+      ],
+      "markers": "python_version >= '3.7'",
+      "version": "==3.7.0"
     }
+  }
 }