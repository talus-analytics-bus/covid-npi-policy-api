"""Define data sources for ingesting data into databases"""
# standard packages
import os
from typing import List

# 3rd party packages for AirtableSource
from airtable import Airtable
import pprint

# Packages for GoogleSheetSource
import gspread
from oauth2client.service_account import ServiceAccountCredentials
import pandas as pd
import numpy as np

# local modules
from .util import bcolors

# constants
pp = pprint.PrettyPrinter(indent=4)
<<<<<<< HEAD
__all__: List[str] = ["AirtableSource"]
=======
__all__ = []
# __all__ = ['GoogleSheetSource']
>>>>>>> 826e1e19


class DataSource:
    def __init__(self, name: str):
        self.name = name


class AirtableSource(DataSource):
    def __init__(self, name: str, base_key: str, api_key: str):
        DataSource.__init__(self, name)
        self.base_key = base_key
        self.api_key = api_key

    def connect(self):
        return self

    def workbook(self, key: str):
        print("WARNING: `workbook` method not implemented for AirtableSource.")
        return self

    def worksheet(self, name: str):
        try:
            ws = Airtable(self.base_key, table_name=name, api_key=self.api_key)
            self.ws = ws
            self.ws_name = name
            return self

        except Exception as e:
            print(e)
            print("\nFailed to open worksheet with name " + str(name))

    def as_dataframe(
        self,
        view: str = None,
        max_records: int = 10000000,
        fields: list = None,
    ):
        try:
            print("\n\nFetching data from Airtable...")
            get_all_kwargs = {"view": view}
            if fields is not None:
                get_all_kwargs["fields"] = fields
            records_tmp = (
                self.ws.get_all(max_records=max_records)
                if view is None
                else self.ws.get_all(**get_all_kwargs)
            )
            records = list()
            for r_tmp in records_tmp:
                r = r_tmp["fields"]
                r["source_id"] = r_tmp["id"]
                records.append(r)

            df = pd.DataFrame.from_records(records)

            print(
                f"""\n{bcolors.OKGREEN}Found {len(df)} records in worksheet "{self.ws_name}"{bcolors.ENDC}"""
            )

            # remove NaN values
            df = df.replace(np.nan, "", regex=True)
            # print(df)
            return df
        except Exception as e:
            print(e)
            print("\nFailed to open worksheet")<|MERGE_RESOLUTION|>--- conflicted
+++ resolved
@@ -18,12 +18,7 @@
 
 # constants
 pp = pprint.PrettyPrinter(indent=4)
-<<<<<<< HEAD
-__all__: List[str] = ["AirtableSource"]
-=======
 __all__ = []
-# __all__ = ['GoogleSheetSource']
->>>>>>> 826e1e19
 
 
 class DataSource:
