--- conflicted
+++ resolved
@@ -241,17 +241,10 @@
         def get_place_loc(i):
             """Get well-known text location string for a place.
 
-<<<<<<< HEAD
-        place_keys = select(
-            i.field for i in db.Metadata if i.entity_name == 'Place' and i.export == True)
-        auth_entity_keys = select(
-            i.field for i in db.Metadata if i.entity_name == 'Auth_Entity' and i.export == True)
-=======
             Parameters
             ----------
             i : type
                 Instance of `Place`.
->>>>>>> b25582e6
 
             Returns
             -------
@@ -503,11 +496,7 @@
         print('\n\n[3] Ingesting policy data...')
 
         keys = select(i.field for i in db.Metadata if i.entity_name ==
-<<<<<<< HEAD
-                      'Policy' and i.export == True)[:]
-=======
                       'Policy' and i.field != 'id')[:]
->>>>>>> b25582e6
 
         # maintain dict of attributes to set post-creation
         post_creation_attrs = defaultdict(dict)
@@ -613,26 +602,13 @@
                 colgroup = d['Category']
             if d['Database entity'] == '' or d['Database field name'] == '':
                 continue
-<<<<<<< HEAD
-            db.Metadata(**{
-                'field': d['Database field name'],
-                'ingest_field': d['Database field name'],
-=======
             metadatum_attributes = {
                 'ingest_field': d['Ingest field name'],
->>>>>>> b25582e6
                 'display_name': d['Field'],
-                'order': 0,
                 'colgroup': colgroup,
                 'definition': d['Definition'],
                 'possible_values': d['Possible values'],
                 'notes': d['Notes'],
-<<<<<<< HEAD
-                'entity_name': d['Database entity'],
-                'export': True,
-            })
-            commit()
-=======
                 'order': d['ID'],
                 'export': d['Export?'] == True,
             }
@@ -646,40 +622,20 @@
             elif action == 'insert':
                 n_inserted += 1
             upserted.add(instance)
->>>>>>> b25582e6
 
         # add extra metadata not in the data dictionary
         other_metadata = [
             ({
                 'field': 'loc',
-<<<<<<< HEAD
-=======
                 'entity_name': 'Place',
             }, {
->>>>>>> b25582e6
                 'ingest_field': 'loc',
                 'display_name': 'Country / Specific location',
-                'order': 0,
                 'colgroup': '',
                 'definition': 'The location affected by the policy',
                 'possible_values': 'Any text',
                 'notes': '',
-<<<<<<< HEAD
-                'entity_name': 'Place',
-                'export': False,
-            }, {
-                'field': 'source_id',
-                'ingest_field': 'source_id',
-                'display_name': 'Source ID',
                 'order': 0,
-                'colgroup': '',
-                'definition': 'The ID of the record in the original source',
-                'possible_values': 'Any text',
-                'notes': '',
-                'entity_name': 'Policy',
-=======
-                'order': 0,
->>>>>>> b25582e6
                 'export': False,
             }), ({
                 'field': 'source_id',
@@ -806,31 +762,8 @@
                 missing_filenames.add(d['id'])
                 continue
             instance_data['type'] = 'policy'
-            if instance_data['filename'] is not None:
-                instance_data['filename'] += '.pdf'
             id = " - ".join(instance_data.values())
 
-<<<<<<< HEAD
-            file = None
-            if id in docs_by_id:
-                file = docs_by_id[id]
-            else:
-                try:
-                    file = db.File(**instance_data)
-                    docs_by_id[id] = file
-                    commit()
-                except CacheIndexError as e:
-                    print('e')
-                    print(e)
-                    # print('\nError: Duplicate file unique ID: ' +
-                    #       str(instance_data['id']))
-                    # sys.exit(0)
-                except ValueError as e:
-                    print('\nError: Unexpected value in this data:')
-                    print(instance_data)
-                    print(e)
-                    sys.exit(0)
-=======
             instance_data['filename'] = instance_data['filename'].replace(
                 '.', '')
             instance_data['filename'] += '.pdf'
@@ -840,7 +773,6 @@
             elif action == 'insert':
                 n_inserted += 1
             upserted.add(file)
->>>>>>> b25582e6
 
             # link file to policy
             db.Policy[d['id']].file.add(file)
