"""Define project-specific methods for data ingestion."""
# standard modules
import os
import pytz
import time
import random
from os import sys
from datetime import date, datetime, timedelta
from collections import defaultdict

# 3rd party modules
import boto3
import pprint
from pony.orm import db_session, commit, get, select, delete, StrArray
from pony.orm.core import CacheIndexError, ObjectNotFound
from alive_progress import alive_bar

# local modules
from .sources import GoogleSheetSource, AirtableSource
from .util import upsert, download_file, bcolors, nyt_caseload_csv_to_dict, \
    jhu_caseload_csv_to_dict, find_all
import pandas as pd


# constants
# define S3 client used for adding / checking for files in the S3
# storage bucket
s3 = boto3.client('s3')
S3_BUCKET_NAME = 'covid-npi-policy-storage'

# pretty printing: for printing JSON objects legibly
pp = pprint.PrettyPrinter(indent=4)

# define exported classes
__all__ = ['CovidPolicyPlugin', 'CovidCaseloadPlugin']

# show "In progress" if we find blanks in these fields
show_in_progress = (
    "auth_entity_has_authority",
    "authority_name",
    "auth_entity_authority_data_source",
)


def iterable(obj):
    """Return True if `obj` is iterable, like a string, set, or list,
    False otherwise.

    """
    try:
        iter(obj)
    except Exception:
        return False
    else:
        return True


def str_to_bool(x):
    """Convert yes/no val `x` to True/False, or None otherwise.

    """
    if x == 'Yes':
        return True
    elif x == 'No':
        return False
    else:
        return None


# load data to get country names from ISO3 codes
country_data = pd.read_json('./ingest/data/country.json') \
    .to_dict(orient='records')


def get_name_from_iso3(iso3: str):
    """Given the 3-character ISO code of a country, returns its name
    plus the code in parentheses, or `None` if no match.

    Parameters
    ----------
    iso3 : str
        3-char iso code

    Returns
    -------
    type
        Name or `None`

    """
    if iso3 == 'Unspecified':
        return 'N/A'
    try:
        country = next(d for d in country_data if d['alpha-3'] == iso3)
        return country['name'] + ' (' + iso3 + ')'
    except:
        print('Found no country match for: ' + str(iso3))
        return None


def get_place_loc(i):
    """Get well-known text location string for a place.

    Parameters
    ----------
    i : type
        Instance of `Place`.

    Returns
    -------
    str
        Well-known location string

    """
    if i.level == 'Country' and ';' not in i.iso3 and \
            i.country_name is not None:
        return i.country_name
    elif i.level == 'Tribal nation':
        return i.area1
    elif i.area2.lower() not in ('unspecified', 'n/a', ''):
        return f'''{i.area2}, {i.area1}, {i.country_name}'''
    elif i.area1.lower() not in ('unspecified', 'n/a', ''):
        if i.country_name is not None:
            return f'''{i.area1}, {i.country_name}'''
        else:
            return i.area1
    elif i.country_name is not None:
        return i.country_name
    elif i.level == 'Country' and ';' in i.iso3:
        return 'Multiple countries'
    else:
        print(i.to_dict())
        input('Could not determine place name for this instance.')


def get_s3_bucket_keys(s3_bucket_name: str):
    """For the given S3 bucket, return all file keys, i.e., filenames.

    Parameters
    ----------
    s3_bucket_name : str
        Name of S3 bucket.

    Returns
    -------
    type
        Description of returned object.

    """
    nextContinuationToken = None
    keys = list()
    more_keys = True

    # while there are still more keys to retrieve from the bucket
    while more_keys:

        # use continuation token if it is defined
        response = None
        if nextContinuationToken is not None:
            response = s3.list_objects_v2(
                Bucket=S3_BUCKET_NAME,
                ContinuationToken=nextContinuationToken,
            )

        # otherwise it is the first request for keys, so do not include it
        else:
            response = s3.list_objects_v2(
                Bucket=S3_BUCKET_NAME,
            )

        # set continuation key if it is provided in the response,
        # otherwise do not since it means all keys have been returned
        if 'NextContinuationToken' in response:
            nextContinuationToken = response['NextContinuationToken']
        else:
            nextContinuationToken = None

        # for each response object, extract the key and add it to the
        # full list
        for d in response['Contents']:
            keys.append(d['Key'])

        # are there more keys to pull from the bucket?
        more_keys = nextContinuationToken is not None

    # return master list of all bucket keys
    return keys


class IngestPlugin():
    """Basic data ingest plugin.

    Parameters
    ----------
    name : str
        Name of project.

    Attributes
    ----------
    name

    """

    def __init__(self, name: str):
        self.name = name


def reject(x):
    """Reject instance if this function returns False, or accept it to
    the database otherwise.

    Parameters
    ----------
    x : type
        Description of parameter `x`.

    Returns
    -------
    type
        Description of returned object.

    """
    no_desc = 'desc' in x and x['desc'] == ''

    # reject country-level policies that have a non-blank province or
    # local area
    types = ('auth_entity', 'place')
    country_level_with_prov = False
    for type in types:
        levelKey = type + ".level"
        area1Key = type + ".area1"
        area2Key = type + ".area2"
        if levelKey not in x:
            continue
        else:
            if x[levelKey] == 'Country' and (
                (area1Key in x and x[area1Key] != '') or (
                    area2Key in x and x[area2Key]) != ''
            ):
                country_level_with_prov = True
    reject = no_desc or country_level_with_prov
    return reject
    # multi_iso_aff = 'place.iso3' in x and \
    #     (
    #         ';' in x['place.iso3'] or
    #         (
    #             type(x['place.iso3']) == list and len(x['place.iso3']) > 1
    #         )
    #     )
    #
    # multi_iso_auth = 'auth_entity.iso3' in x and \
    #     (
    #         ';' in x['auth_entity.iso3'] or
    #         (
    #             type(x['auth_entity.iso3']) == list and
    #             len(x['auth_entity.iso3']) > 1
    #         )
    #     )
    # return no_desc or multi_iso_aff or multi_iso_auth


class CovidCaseloadPlugin(IngestPlugin):
    """Ingest COVID caseload data and upload to metric database

    TODO convert this to AWS Lambda

    """

    def __init__(self):
        return None

    @db_session
    def upsert_data(self, db, db_amp):
        """Upsert caseload data from different sources.

        Parameters
        ----------
        db : type
            Description of parameter `db`.
        db_amp : type
            Description of parameter `db_amp`.

        Returns
        -------
        type
            Description of returned object.

        """

        def upsert_nyt_caseload(db, db_amp):
            """Upsert NYT state-level caseload data and derived metrics for
            the USA.

            Parameters
            ----------
            db : type
                Description of parameter `db`.
            db_amp : type
                Description of parameter `db_amp`.

            Returns
            -------
            type
                Description of returned object.

            """
            print('Fetching data from New York Times server...')
            download_url = 'https://raw.githubusercontent.com/nytimes/covid-19-data/master/us-states.csv'
            data = nyt_caseload_csv_to_dict(download_url)
            print('Done.')

            print('\nUpserting relevant metric...')

            # upsert metric for daily US caseload
            action, covid_total_cases_provinces = upsert(
                db.Metric,
                {
                    'metric_name': 'covid_total_cases_provinces',
                    'metric_id': 72
                },
                {
                    'temporal_resolution': 'daily',
                    'spatial_resolution': 'state',
                    'spatial_extent': 'country',
                    'min_time': '2020-01-01',
                    'max_time': '2025-01-01',
                    'unit_type': 'count',
                    'unit': 'cases',
                    'num_type': 'int',
                    'metric_definition': 'The total cumulative number of COVID-19 cases by date and state / province'
                }
            )
            commit()

            # upsert metric for daily US NEW caseload
            action, covid_new_cases_provinces = upsert(
                db.Metric,
                {
                    'metric_name': 'covid_new_cases_provinces',
                    'metric_id': 73
                },
                {
                    'temporal_resolution': 'daily',
                    'spatial_resolution': 'state',
                    'spatial_extent': 'country',
                    'min_time': '2020-01-01',
                    'max_time': '2025-01-01',
                    'unit_type': 'count',
                    'unit': 'cases',
                    'num_type': 'int',
                    'metric_definition': 'The number of new COVID-19 cases by date and state / province',
                    'is_view': True,
                    'view_name': 'metric_73'
                }
            )
            commit()

            # upsert metric for 7-day US NEW caseload
            action, covid_new_cases_provinces_7d = upsert(
                db.Metric,
                {
                    'metric_name': 'covid_new_cases_provinces_7d',
                    'metric_id': 74
                },
                {
                    'temporal_resolution': 'daily',
                    'spatial_resolution': 'state',
                    'spatial_extent': 'country',
                    'min_time': '2020-01-01',
                    'max_time': '2025-01-01',
                    'unit_type': 'count',
                    'unit': 'cases',
                    'num_type': 'int',
                    'metric_definition': 'The number of new COVID-19 cases in the last 7 days by date and state / province',
                    'is_view': True,
                    'view_name': 'metric_74'
                }
            )
            commit()

            print('Done.')

            print('\nUpserting observations...')
            updated_at = datetime.now()
            last_datum_date = None
            for name in data:
                print(name)
                place = db.Place.select().filter(name=name).first()
                if place is None:
                    continue
                else:
                    # i = 0
                    # max_i = str(len(data[name]))
                    for d in data[name]:
                        # print('upserting ' + str(i) + ' of ' + max_i)
                        # i = i + 1
                        dt = select(
                            i for i in db.DateTime
                            if str((i.datetime + timedelta(hours=12)).date()) == d['date']
                        ).first()

                        if dt is None:
                            print('error: missing dt')
                            continue
                        else:
                            last_datum_date = d['date']
                            action, obs_affected = upsert(
                                db.Observation,
                                {
                                    'metric': covid_total_cases_provinces,
                                    'date_time': dt,
                                    'place': place,
                                    'data_source': 'New York Times',  # TODO correct
                                },
                                {
                                    'value': d['cases'],
                                    'updated_at': updated_at,
                                }
                            )

            # update version
            action, version = upsert(
                db_amp.Version,
                {
                    'type': 'COVID-19 caseload data',
                },
                {
                    'date': date.today(),
                    'last_datum_date': last_datum_date,
                }
            )

            print('Done.')

        def upsert_jhu_caseload(db, db_amp):
            """Upsert JHU country-level caseload data and derived metrics for
            the world.

            Parameters
            ----------
            db : type
                Description of parameter `db`.
            db_amp : type
                Description of parameter `db_amp`.

            Returns
            -------
            type
                Description of returned object.

            """
            print('Fetching data from JHU GitHub...')
            download_url = 'https://raw.githubusercontent.com/CSSEGISandData/COVID-19/master/csse_covid_19_data/csse_covid_19_time_series/time_series_covid19_confirmed_global.csv'
            data = jhu_caseload_csv_to_dict(download_url, db)
            print('Done.')

            print('\nUpserting relevant metric...')

            # upsert metric for daily US caseload
            action, covid_total_cases_countries = upsert(
                db.Metric,
                {
                    'metric_name': 'covid_total_cases_countries',
                    'metric_id': 75
                },
                {
                    'temporal_resolution': 'daily',
                    'spatial_resolution': 'country',
                    'spatial_extent': 'planet',
                    'min_time': '2020-01-01',
                    'max_time': '2025-01-01',
                    'unit_type': 'count',
                    'unit': 'cases',
                    'num_type': 'int',
                    'metric_definition': 'The total cumulative number of COVID-19 cases by date and country'
                }
            )
            commit()

            # upsert metric for daily US NEW caseload
            action, covid_new_cases_countries = upsert(
                db.Metric,
                {
                    'metric_name': 'covid_new_cases_countries',
                    'metric_id': 76
                },
                {
                    'temporal_resolution': 'daily',
                    'spatial_resolution': 'country',
                    'spatial_extent': 'planet',
                    'min_time': '2020-01-01',
                    'max_time': '2025-01-01',
                    'unit_type': 'count',
                    'unit': 'cases',
                    'num_type': 'int',
                    'metric_definition': 'The number of new COVID-19 cases by date and country',
                    'is_view': True,
                    'view_name': 'metric_76'
                }
            )
            commit()

            # upsert metric for 7-day US NEW caseload
            action, covid_new_cases_countries_7d = upsert(
                db.Metric,
                {
                    'metric_name': 'covid_new_cases_countries_7d',
                    'metric_id': 77
                },
                {
                    'temporal_resolution': 'daily',
                    'spatial_resolution': 'country',
                    'spatial_extent': 'planet',
                    'min_time': '2020-01-01',
                    'max_time': '2025-01-01',
                    'unit_type': 'count',
                    'unit': 'cases',
                    'num_type': 'int',
                    'metric_definition': 'The number of new COVID-19 cases in the last 7 days by date and country',
                    'is_view': True,
                    'view_name': 'metric_77'
                }
            )
            commit()

            print('Done.')

            print('\nUpserting observations...')
            updated_at = datetime.now()
            last_datum_date = None
            n = len(data)
            i = 0
            for d in data:
                print(f'''Adding {i} of {n}''')
                i = i + 1
                place = d['place']

                dt = select(
                    i for i in db.DateTime
                    if str((i.datetime + timedelta(hours=12)).date()) == d['date']
                ).first()

                if dt is None:
                    input('error: missing dt. Press enter to continue.')
                    continue
                else:
                    last_datum_date = d['date']
                    action, obs_affected = upsert(
                        db.Observation,
                        {
                            'metric': covid_total_cases_countries,
                            'date_time': dt,
                            'place': place,
                            'data_source': 'JHU CSSE COVID-19 Dataset',
                        },
                        {
                            'value': d['value'],
                            'updated_at': updated_at,
                        }
                    )

            # update version
            action, version = upsert(
                db_amp.Version,
                {
                    'type': 'COVID-19 caseload data (countries)',
                },
                {
                    'date': date.today(),
                    'last_datum_date': last_datum_date,
                }
            )

            print('Done.')

        # perform all upserts defined above
        upsert_jhu_caseload(db, db_amp)
        upsert_nyt_caseload(db, db_amp)


class CovidPolicyPlugin(IngestPlugin):
    """Ingest COVID non-pharmaceutical interventions (NPI) policy data from an
    Airtable base.

    """

    def __init__(self):
        return None

    def load_client(self, base_key):
        """Load client to access Airtable. NOTE: You must set environment
        variable `AIRTABLE_API_KEY` to use this.

        Returns
        -------
        self

        """

        # get Airtable client for specified base
        client = AirtableSource(
            name='Airtable',
            base_key=base_key,
            api_key=os.environ.get('AIRTABLE_API_KEY')
        )
        self.client = client
        return self

    def load_metadata(self):
        """Retrieve data dictionaries from data source and store in instance.

        Returns
        -------
        self

        """

        print('\n\n[0] Connecting to Airtable and fetching tables...')
        self.client.connect()

        # show every row of data dictionary preview in terminal
        pd.set_option("display.max_rows", None, "display.max_columns", None)

        # policy data dictionary
        self.data_dictionary = self.client \
            .worksheet(name='Appendix: Policy data dictionary') \
            .as_dataframe(view='API ingest')

        # court challenges data dictionary
        self.data_dictionary_court_challenges = self.client \
            .worksheet(name='Appendix: Court challenges data dictionary') \
            .as_dataframe()

        # plan data dictionary
        self.data_dictionary_plans = self.client \
            .worksheet(name='Appendix: Plan data dictionary') \
            .as_dataframe(view='API ingest')

        # glossary
        self.glossary = self.client \
            .worksheet(name='Appendix: glossary') \
            .as_dataframe(view='API ingest')

        # court challenges glossary
        self.glossary_court_challenges = self.client \
            .worksheet(name='Appendix: Court challenges glossary') \
            .as_dataframe(view='API ingest')

        return self

    def load_data(self):
        """Retrieve dataframes from Airtable base for datasets and
        data dictionary.

        Returns
        -------
        self

        """

        print('\n\n[0] Connecting to Airtable and fetching tables...')
        self.client.connect()

        # local area database
        self.local_areas = self.client \
            .worksheet(name='Local Area Database') \
            .as_dataframe()

        # s3 bucket file keys
        self.s3_bucket_keys = get_s3_bucket_keys(s3_bucket_name=S3_BUCKET_NAME)

        # policy data
        self.data = self.client \
            .worksheet(name='Policy Database') \
            .as_dataframe()

        # plan data
        self.data_plans = self.client \
            .worksheet(name='Plan database') \
            .as_dataframe()

        return self

    def load_court_challenge_data(self):
        """Load court challenge and matter number data into the ingest
        system instance.

        """
        # court challenges
        self.data_court_challenges = self.client \
            .worksheet(name='Court challenges') \
            .as_dataframe()

        # court challenges data dictionary
        self.data_dictionary_court_challenges = self.client \
            .worksheet(name='Appendix: Court challenges data dictionary') \
            .as_dataframe()

        # matter numbers
        self.data_matter_numbers = self.client \
            .worksheet(name='Matter number database (court challenges)') \
            .as_dataframe()

        return self

    @db_session
    def process_court_challenge_data(self, db):
        """Add court challenge records to the database.

        Returns
        -------
        type
            Description of returned object.

        """

        # define data
        data = self.data_court_challenges

        # sort by unique ID
        data.sort_values('Entry ID')

        # remove records without a unique ID and other features
        data = data.loc[data['Entry ID'] != '', :]

        # analyze for QA/QC and quit if errors detected
        # TODO

        # set column names to database field names
        all_keys = select(
            (
                i.ingest_field,
                i.table_name,
                i.field
            )
            for i in db.Metadata
            if i.class_name == 'Court_Challenge'
        )[:]

        # use field names instead of column headers for core dataset
        # TODO do this for future data tables as needed
        columns = dict()
        for ingest_field, table_name, db_field in all_keys:
            field = ingest_field if ingest_field != '' else db_field
            columns[table_name] = field

        data = data.rename(columns=columns)
        self.data_court_challenges = data

        # create entity instances
        self.create_court_challenges(db)

        return self

    @db_session
    def load_observations(self, db):
        print(
            '\n\n[X] Connecting to Airtable for observations and fetching tables...')

        # all_rows = self.client.worksheet(
        #     name='Status table'
        # ).as_dataframe(view='API ingest', fields=['Name', 'Date', 'Location type', 'Status'])
        airtable_iter = self.client.worksheet(
            name='Status table').ws.get_iter(view='API ingest', fields=['Name', 'Date', 'Location type', 'Status'])

        # delete existing observations
        print('Deleting existing observations...')
        delete(i for i in db.Observation if i.metric == 0)
        print('Existing observations deleted.')

        # add new observations
        skipped = 0
        # n_est = len(all_rows)
        n_est = 28523
        with alive_bar(n_est, title='Importing observations') as bar:
            # for page in [1]:
            for page in airtable_iter:
                for record in page:
                    bar()
                    # TODO add observations
                    d = record['fields']
                    if 'Name' not in d:
                        skipped += 1
                        continue
                    if not d['Date'].startswith('2020'):
                        skipped += 1
                        continue

                    place = None
                    if d['Location type'] == 'State':
                        place = select(
                            i for i in db.Place
                            if i.iso3 == 'USA'
                            and i.area1 == d['Name']
                            and (i.area2 == 'Unspecified' or i.area2 == '')
                            and i.level == 'State / Province'
                        ).first()

                        if place is None:
                            # TODO generalize to all countries
                            action, place = upsert(
                                db.Place,
                                {
                                    'iso3': 'USA',
                                    'country_name': 'United States of America (USA)',
                                    'area1': d['Name'],
                                    'area2': 'Unspecified',
                                    'level': 'State / Province'
                                },
                                {
                                    'loc': f'''{d['Name']}, USA'''
                                }
                            )

                    else:
                        # TODO
                        place = select(
                            i for i in db.Place
                            if i.iso3 == d['Name']
                            and i.level == 'Country'
                        ).first()

                        if place is None:
                            # TODO generalize to all countries
                            action, place = upsert(
                                db.Place,
                                {
                                    'iso3': d['Name'],
                                    'country_name': get_name_from_iso3(d['Name']) + f''' ({d['Name']})''',
                                    'area1': 'Unspecified',
                                    'area2': 'Unspecified',
                                    'level': 'Country'
                                },
                                {
                                    'loc': get_name_from_iso3(d['Name']) + f''' ({d['Name']})'''
                                }
                            )

                    if place is None:
                        print('[FATAL ERROR] Missing place')
                        sys.exit(0)

                    action, d = upsert(
                        db.Observation,
                        {'source_id': record['id']},
                        {
                            'date': d['Date'],
                            'metric': 0,
                            'value': 'Mixed distancing levels'
                            if d['Status'] == 'Mixed'
                            else d['Status'],
                            'place': place,
                        }
                    )
                    commit()

        return self

    @db_session
    def process_metadata(self, db):
        """Create `metadata` table in database based on all data dictionaries
        ingested from the data source.

        """
        # assign dd type to each dd
        self.data_dictionary.loc[:, 'Type'] = 'Policy'
        self.data_dictionary_plans.loc[:, 'Type'] = 'Plan'
        self.data_dictionary_court_challenges.loc[:,
                                                  'Type'] = 'Court_Challenge'

        full_dd = pd.concat(
            [
                self.data_dictionary,
                self.data_dictionary_plans,
                self.data_dictionary_court_challenges,
            ]
        )

        # upsert metadata records
        self.create_metadata(db, full_dd)

        return self

    @db_session
    def process_data(self, db):
        """Perform data validation and create database entity instances
        corresponding to the data records.

        Parameters
        ----------
        db : type
            PonyORM database instance.

        Returns
        -------
        self

        """

        # POLICY DATA # ------------------------------------------------------#
        def process_policy_data(self, db):
            # sort by policy ID
            self.data.sort_values('Unique ID')

            # remove records without a unique ID and other features
            self.data = self.data.loc[self.data['Flag for Review'] != True, :]
            self.data = self.data.loc[self.data['Unique ID'] != '', :]
            self.data = self.data.loc[
                self.data['Policy/law type'] != 'Non-policy guidance', :
            ]
            self.data = self.data.loc[
                self.data['Authorizing level of government'] != '', :
            ]

            # # do not ingest "Tribal nation" data until a plugin is written to
            # # determine `place` instance attributes for tribal nations
            # self.data = self.data.loc[
            #     self.data['Authorizing level of government']
            #     != 'Tribal nation', :
            # ]
            # self.data = self.data.loc[
            #     self.data['Authorizing country ISO']
            #     != '', :
            # ]
            self.data = self.data.loc[self.data['Policy description'] != '', :]
            self.data = self.data.loc[self.data['Effective start date'] != '', :]
            # self.data.loc[(self.data['Authorizing local area (e.g., county, city)']
            #                != '') & (self.data['Authorizing level of government'] != 'Local'), 'Authorizing local area (e.g., county, city)'] = ''

            # analyze for QA/QC and quit if errors detected
            valid = self.check(self.data)
            if not valid:
                print('Data are invalid. Please correct issues and try again.')
                # sys.exit(0)
            else:
                print('QA/QC found no issues. Continuing.')

            # set column names to database field names
            all_keys = select(
                (
                    i.ingest_field,
                    i.table_name,
                    i.field
                )
                for i in db.Metadata
                if i.class_name == 'Policy'
            )[:]

            # use field names instead of column headers for core dataset
            # TODO do this for future data tables as needed
            columns = dict()
            for ingest_field, display_name, db_field in all_keys:
                field = ingest_field if ingest_field != '' else db_field
                columns[display_name] = field
            self.data = self.data.rename(columns=columns)

            # format certain values
            for col in ('auth_entity.level', 'place.level'):
                for to_replace, value in (
                    ('State/Province (Intermediate area)', 'State / Province'),
                    ('Local area (county, city)', 'Local'),
                    ('Multiple countries/Global policy (e.g., UN, WHO, treaty organization policy)',
                     'Country'),
                    ('Multiple countries/Global policy (e.g., UN, WHO, treaty organization policies)',
                     'Country'),
                ):
                    self.data[col] = self.data[col].replace(
                        to_replace=to_replace,
                        value=value
                    )

            def assign_standardized_local_areas():
                """Overwrite values for local areas in free text column with
                names of local area instances in the linked column.

                Returns
                -------
                type
                    Description of returned object.

                """

                def assign_local_areas_str(
                    datum,
                    level_field_name,
                    db_field_name,
                    local_area_field_name,
                    local_area_arr_field_name
                ):
                    """Assign semicolon-delimited list of local area names to the
                    appropriate Policy instance data fields based on the local area
                    entity instances defined for it.

                    Parameters
                    ----------
                    datum : type
                        Description of parameter `datum`.
                    level_field_name : type
                        Description of parameter `level_field_name`.
                    db_field_name : type
                        Description of parameter `db_field_name`.
                    local_area_field_name : type
                        Description of parameter `local_area_field_name`.

                    Returns
                    -------
                    type
                        Description of returned object.

                    """
                    if local_area_arr_field_name in datum:
                        local_areas_str_tmp = datum[local_area_arr_field_name]
                        local_areas_str = "; ".join(local_areas_str_tmp)
                        datum[local_area_field_name] = local_areas_str
                    else:
                        datum[local_area_field_name] = ''

                # assign local areas cols of policy data based on local area
                # database linkages
                print(
                    '\n\nAssigning local and intermediate area names from local area database...')
                then = time.perf_counter()
                local_areas = self.local_areas.to_dict(orient='records')
                for i, d in self.data.iterrows():

                    # Local areas
                    assign_local_areas_str(
                        datum=d,
                        level_field_name='auth_entity.level',
                        db_field_name='Policy Database',
                        local_area_field_name='auth_entity.area2',
                        local_area_arr_field_name='Authorizing local area (e.g., county, city) names - Linked to Local Area Database'
                    )
                    assign_local_areas_str(
                        datum=d,
                        level_field_name='place.level',
                        db_field_name='Policy Database 2',
                        local_area_field_name='place.area2',
                        local_area_arr_field_name='Affected local area (e.g., county, city) names - Linked to Local Area Database'
                    )

                    # Intermediate areas
                    assign_local_areas_str(
                        datum=d,
                        level_field_name='auth_entity.level',
                        db_field_name='Policy Database',
                        local_area_field_name='auth_entity.area1',
                        local_area_arr_field_name='Auth state names (lookup)'
                    )
                    assign_local_areas_str(
                        datum=d,
                        level_field_name='place.level',
                        db_field_name='Policy Database 2',
                        local_area_field_name='place.area1',
                        local_area_arr_field_name='Aff state names (lookup)'
                    )

                now = time.perf_counter()
                sec = now - then
                print('Local area names assigned, sec: ' + str(sec))
            assign_standardized_local_areas()

            # create Policy instances
            self.create_policies(db)
        process_policy_data(self, db)

        # PLAN DATA # --------------------------------------------------------#
        def process_plan_data(self, db):
            # define data
            data = self.data_plans

            # sort by unique ID
            data.sort_values('Unique ID')

            # remove records without a unique ID and other features
            # TODO confirm these criteria
            data = data.loc[data['Unique ID'] != '', :]
            data = data.loc[data['Plan description'] != '', :]
            data = data.loc[data['Plan PDF'] != '', :]

            # analyze for QA/QC and quit if errors detected
            valid = self.check(data)
            if not valid:
                print('Data are invalid. Please correct issues and try again.')
                # sys.exit(0)
            else:
                print('QA/QC found no issues. Continuing.')

            # set column names to database field names
            all_keys = select(
                (
                    i.ingest_field,
                    i.table_name,
                    i.field
                )
                for i in db.Metadata
                if i.class_name == 'Plan'
            )[:]

            # use field names instead of column headers for core dataset
            # TODO do this for future data tables as needed
            columns = dict()
            for ingest_field, display_name, db_field in all_keys:
                field = ingest_field if ingest_field != '' else db_field
                columns[display_name] = field
            data = data.rename(columns=columns)
            self.data_plans = data

            # create Plan instances
            self.create_plans(db)
        process_plan_data(self, db)

        # FILES DATA # -------------------------------------------------------#
        # create and validate File instances (syncs the file objects to S3)
        self.create_files_from_attachments(db, 'Policy')
        self.create_files_from_attachments(db, 'Plan')
        self.create_files_from_urls(db)
        self.validate_docs(db)

        # PLACES DATA # ------------------------------------------------------#
        # create Auth_Entity and Place instances
        self.create_auth_entities_and_places(db)
        self.create_auth_entities_and_places_for_plans(db)

        # VERSION DATA # -----------------------------------------------------#
        # update version
        action, version = upsert(
            db.Version,
            {
                'type': 'Policy data',
            },
            {
                'date': date.today(),
            }
        )

        print('\nData ingest completed.')
        return self

    @db_session
    def post_process_places(self, db):
        print('[X] Splitting places where needed...')
        places_to_split_area2 = select(
            i for i in db.Place
            if ';' in i.area2
        )
        for p in places_to_split_area2:
            places_to_upsert = p.area2.split('; ')
            upserted_places = list()
            for p2 in places_to_upsert:
                instance = p.to_dict()
                instance['area2'] = p2

                get_keys = ['level', 'iso3', 'area1', 'area2']
                set_keys = ['dillons_rule', 'home_rule', 'country_name']

                get_data = {k: instance[k] for k in get_keys if k in instance}
                set_data = {k: instance[k] for k in set_keys if k in instance}

                action, place = upsert(
                    db.Place,
                    get_data,
                    set_data,
                )
                place.loc = get_place_loc(place)
                place.policies += p.policies
                place.plans += p.plans
                commit()
                upserted_places.append(place)
        places_to_split_area2.delete()

        places_to_split_iso3 = select(
            i for i in db.Place
            if ';' in i.iso3
            or i.loc == 'Multiple countries'
        )
        for p in places_to_split_iso3:
            places_to_upsert = p.iso3.split('; ')
            upserted_places = list()
            for p2 in places_to_upsert:
                instance = p.to_dict()
                instance['iso3'] = p2
                instance['country_name'] = get_name_from_iso3(p2)

                get_keys = ['level', 'iso3', 'area1', 'area2']
                set_keys = ['dillons_rule', 'home_rule', 'country_name']

                get_data = {k: instance[k] for k in get_keys if k in instance}
                set_data = {k: instance[k] for k in set_keys if k in instance}

                action, place = upsert(
                    db.Place,
                    get_data,
                    set_data,
                )
                place.loc = get_place_loc(place)
                place.policies += p.policies
                place.plans += p.plans
                commit()
                upserted_places.append(place)
        places_to_split_iso3.delete()
        commit()

    @db_session
    def post_process_court_challenge_data(self, db):
        challenges = select(
            i for i in db.Court_Challenge
        )
        for c in challenges:
            text = c.summary_of_action
            title = c.parties if c.parties != '' else c.citation
            val = None
            if title != None:
                if text != None:
                    val = f'''{title}: {text}'''
                else:
                    val = title
            else:
                if text != None:
                    val = text
            c.parties_or_citation_and_summary_of_action = val

    @db_session
    def post_process_policies(self, db, include_court_challenges=False):

        # delete all current policy number records
        all_policy_numbers = select(i for i in db.Policy_Number)
        all_policy_numbers.delete()
        commit()

        policy_sections = select(
            i for i in db.Policy
        )
        for p in policy_sections:
            # for travel restriction policies, set affected place to auth. pl.
            if p.primary_ph_measure == 'Travel restrictions':
                all_country = all(ae.place.level ==
                                  'Country' for ae in p.auth_entity)
                p.place = set()
                for ae in p.auth_entity:
                    p.place.add(ae.place)

            # create or add to policy numbers, which group policies
            policy_number_value = None

            # if a policy section had no policy number, use its ID instead
            if p.policy_number in (None, 0):
                policy_number_value = p.id
            else:
                policy_number_value = p.policy_number

            # if a policy number exists, then add the policy section to it,
            # otherwise create it and add the policy section to it
            policy_number_exists = \
                db.Policy_Number.exists(id=policy_number_value)
            if policy_number_exists:
                policy_number = db.Policy_Number.get(id=policy_number_value)
            else:
                policy_number = db.Policy_Number(id=policy_number_value)

            policy_number.policy.add(p)
            commit()

        # link policies to court challenges
        if include_court_challenges:
            for i, d in self.data_court_challenges.iterrows():
                if d['policies'] == '':
                    continue
                else:
                    court_challenge_id = int(d['id'])
                    court_challenge = db.Court_Challenge[court_challenge_id]
                    policies = select(
                        i for i in db.Policy
                        if i.source_id in d['policies']
                    )
                    for d in policies:
                        d.court_challenges.add(court_challenge)
                        commit()

    @db_session
    def post_process_policy_numbers(self, db):
        """Populate certain data fields for Policy_Number records.

        """
        policy_numbers = select(
            i for i in db.Policy_Number
        )
        for num in policy_numbers:
            # define search text
            search_text = ''
            for section in num.policy:

                # set policy number to be equal to this one
                section.policy_number = num.id

                # unique auth_entity instances
                num.auth_entity.add(section.auth_entity)

                # unique place instances
                num.place.add(section.place)

                # unique policy_names
                if section.policy_name is not None:
                    if num.names is not None:
                        cur_names = set(num.names)
                        cur_names.add(section.policy_name)
                        num.names = list(cur_names)
                    else:
                        num.names = [section.policy_name]

                # earliest effective start date
                if num.earliest_date_start_effective is None or \
                        num.earliest_date_start_effective > \
                        section.date_start_effective:
                    num.earliest_date_start_effective = \
                        section.date_start_effective

                # concat search text
                search_text += section.search_text

                # commit to db
                commit()

            # update search text and commit to db
            num.search_text = search_text
            commit()

    @db_session
    def create_auth_entities_and_places(self, db):
        """Create authorizing entity instances and place instances.

        Parameters
        ----------
        db : type
            PonyORM database instance

        Returns
        -------
        self

        """

        # Local methods ########################################################
        def get_auth_entities_from_raw_data(d):
            """Given a datum `d` from raw data, create a list of authorizing
            entities that are implied by the semicolon-delimited names and
            offices on that datum.

            Parameters
            ----------
            d : type
                Description of parameter `d`.

            Returns
            -------
            type
                Description of returned object.

            """
            entity_names = d['name'].split('; ')
            entity_offices = d['office'].split('; ')
            num_entities = len(entity_names)
            if num_entities == 1:
                return [d]
            else:
                i = 0
                entities = list()
                for instance in entity_names:
                    entities.append(
                        {
                            'id': d['id'],
                            'name': entity_names[i],
                            'office': entity_offices[i]
                        }
                    )
                return entities

        # TODO move formatter to higher-level scope
        def formatter(key, d):
            """Return 'Unspecified' if a null value, otherwise return value.

            Parameters
            ----------
            key : type
                Description of parameter `key`.
            d : type
                Description of parameter `d`.

            Returns
            -------
            unknown
                Formattedalue of data field for the record.

            """
            if d[key] == 'N/A' or d[key] == 'NA' or d[key] == None or d[key] == '':
                if key in show_in_progress:
                    return 'In progress'
                else:
                    return 'Unspecified'
            else:
                return d[key]

        # Main #################################################################
        # retrieve keys needed to ingest data for Place, Auth_Entity, and
        # Auth_Entity.Place data fields.
        place_keys = select(
            i.ingest_field for i in db.Metadata if
            i.entity_name == 'Place'
            and i.ingest_field != ''
            and i.export == True)[:][:]

        auth_entity_keys = select(
            i.ingest_field for i in db.Metadata if
            i.ingest_field != ''
            and i.entity_name == 'Auth_Entity' and i.export == True)[:][:]

        auth_entity_place_keys = select(
            i.ingest_field for i in db.Metadata if
            i.ingest_field != ''
            and i.entity_name == 'Auth_Entity.Place' and i.export == True)[:][:]

        # track upserted records
        n_inserted = 0
        n_updated = 0
        n_deleted = 0
        n_inserted_auth_entity = 0
        n_updated_auth_entity = 0
        n_deleted_auth_entity = 0

        # for each row of the data

        for i, d in self.data.iterrows():

            # if unique ID is not an integer, skip
            # TODO handle on ingest
            try:
                int(d['id'])
            except:
                continue

            if reject(d):
                continue

            ## Add places ######################################################
            # determine whether the specified instance has been defined yet, and
            # if not, add it.
            instance_data = {key: formatter(key, d)
                             for key in place_keys if key in d}

            # the affected place is different from the auth entity's place if it
            # exists (is defined in the record) and is different
            affected_diff_from_auth = d['place.level'] != None and \
                d['place.level'] != '' and d['place.iso3'] != None and \
                d['place.iso3'] != ''

            # get or create the place affected
            place_affected = None
            if affected_diff_from_auth:
                place_affected_instance_data = {
                    key.split('.')[-1]: formatter(key, d) for key in place_keys if key in d}

                # convert iso3 from list to str
                if type(place_affected_instance_data['iso3']) == list:
                    place_affected_instance_data['iso3'] = \
                        '; '.join(place_affected_instance_data['iso3'])

                # perform upsert using get and set data fields
                place_affected_instance_data['country_name'] = \
                    get_name_from_iso3(place_affected_instance_data['iso3'])
                place_affected_get_keys = ['level', 'iso3', 'area1', 'area2']
                place_affected_set_keys = [
                    'dillons_rule', 'home_rule', 'country_name']
                place_affected_get = {k: place_affected_instance_data[k]
                                      for k in place_affected_get_keys if k in place_affected_instance_data}
                place_affected_set = {k: place_affected_instance_data[k]
                                      for k in place_affected_set_keys if k in place_affected_instance_data}

                action, place_affected = upsert(
                    db.Place,
                    place_affected_get,
                    place_affected_set,
                )
                place_affected.loc = get_place_loc(place_affected)
                if action == 'update':
                    n_updated += 1
                elif action == 'insert':
                    n_inserted += 1

            # get or create the place of the auth entity
            auth_entity_place_instance_data = {key.split('.')[-1]: formatter(
                key, d) for key in auth_entity_place_keys +
                ['home_rule', 'dillons_rule'] if key in d}

            # convert iso3 from list to str
            if type(auth_entity_place_instance_data['iso3']) == list:
                auth_entity_place_instance_data['iso3'] = \
                    '; '.join(auth_entity_place_instance_data['iso3'])

            # perform upsert using get and set data fields
            # place_affected_instance_data['country_name'] = \
            auth_entity_place_instance_data['country_name'] = \
                get_name_from_iso3(auth_entity_place_instance_data['iso3'])
            get_keys = ['level', 'iso3', 'area1', 'area2']
            set_keys = ['dillons_rule', 'home_rule', 'country_name']
            place_auth_get = {k: auth_entity_place_instance_data[k]
                              for k in get_keys if k in auth_entity_place_instance_data}
            place_auth_set = {k: auth_entity_place_instance_data[k]
                              for k in set_keys if k in auth_entity_place_instance_data}

            action, place_auth = upsert(
                db.Place,
                place_auth_get,
                place_auth_set,
            )
            place_auth.loc = get_place_loc(place_auth)
            if action == 'update':
                n_updated += 1
            elif action == 'insert':
                n_inserted += 1

            # if the affected place is undefined, set it equal to the
            # auth entity's place
            if place_affected is None:
                place_affected = place_auth

            # link instance to required entities
            # TODO consider flagging updates here
            db.Policy[d['id']].place = place_affected

            ## Add auth_entities ###############################################
            # parse auth entities in raw data record (there may be more than
            # one defined for each record)
            raw_data = get_auth_entities_from_raw_data(d)

            # for each individual auth entity
            db.Policy[d['id']].auth_entity = set()
            for dd in raw_data:

                # get or create auth entity
                auth_entity_instance_data = {key: formatter(
                    key, dd) for key in auth_entity_keys if key in dd}
                auth_entity_instance_data['place'] = place_auth

                # perform upsert using get and set data fields
                get_keys = ['name', 'office', 'place', 'official']

                # define "get" data for upsert, adding blank fields as
                # "Unspecified" if necessary
                get_data = dict()
                for k in get_keys:
                    get_data[k] = auth_entity_instance_data[k] if k in auth_entity_instance_data else 'Unspecified'

                action, auth_entity = upsert(
                    db.Auth_Entity,
                    get_data,
                    {},
                )
                if action == 'update':
                    n_updated_auth_entity += 1
                elif action == 'insert':
                    n_inserted_auth_entity += 1

                # link instance to required entities
                db.Policy[d['id']].auth_entity.add(auth_entity)
            commit()

        ## Delete unused instances #############################################
        # delete auth_entities that are not used
        auth_entities_to_delete = select(
            i for i in db.Auth_Entity
            if len(i.policies) == 0)
        if len(auth_entities_to_delete) > 0:
            auth_entities_to_delete.delete()
            n_deleted_auth_entity += len(auth_entities_to_delete)
            commit()

        # delete places that are not used
        places_to_delete = select(
            i for i in db.Place
            if len(i.policies) == 0 and len(i.auth_entities) == 0)
        if len(places_to_delete) > 0:
            places_to_delete.delete()
            n_deleted += len(places_to_delete)
            commit()

        print('\n\n[7] Ingesting places...')
        print('Total in database: ' + str(len(db.Place.select())))
        print('Deleted: ' + str(n_deleted))

        print('\n\n[8] Ingesting authorizing entities...')
        print('Total in database: ' + str(len(db.Auth_Entity.select())))
        print('Deleted: ' + str(n_deleted_auth_entity))

    @db_session
    def create_auth_entities_and_places_for_plans(self, db):
        """Create authorizing entity instances and place instances specifically
        related to plans (not policies, which have a different function:
        `create_auth_entities_and_places`).

        Parameters
        ----------
        db : type
            PonyORM database instance

        Returns
        -------
        self

        """

        # Local methods ########################################################
        def get_auth_entities_from_raw_data(d):
            """Given a datum `d` from raw data, create a list of authorizing
            entities that are implied by the semicolon-delimited names and
            offices on that datum.

            Parameters
            ----------
            d : type
                Description of parameter `d`.

            Returns
            -------
            type
                Description of returned object.

            """
            entity_names = d['name'].split('; ')
            entity_offices = d['office'].split('; ')
            num_entities = len(entity_names)
            if num_entities == 1:
                return [d]
            else:
                i = 0
                entities = list()
                for instance in entity_names:
                    entities.append(
                        {
                            'id': d['id'],
                            'name': entity_names[i],
                            'office': entity_offices[i]
                        }
                    )
                return entities

        # TODO move formatter to higher-level scope
        def formatter(key, d):
            """Return 'Unspecified' if a null value, otherwise return value.

            Parameters
            ----------
            key : type
                Description of parameter `key`.
            d : type
                Description of parameter `d`.

            Returns
            -------
            unknown
                Formattedalue of data field for the record.

            """
            if d[key] == 'N/A' or d[key] == 'NA' or d[key] == None or d[key] == '':
                if key in show_in_progress:
                    return 'In progress'
                else:
                    return 'Unspecified'
            else:
                return d[key]

        # Main #################################################################
        # retrieve keys needed to ingest data for Place, Auth_Entity, and
        # Auth_Entity.Place data fields.
        place_keys = select(
            i.ingest_field for i in db.Metadata
            if i.entity_name == 'Place'
            and i.ingest_field != ''
            and i.export == True
            and i.class_name == 'Plan'
        )[:][:]

        auth_entity_keys = select(
            i.ingest_field for i in db.Metadata
            if i.ingest_field != ''
            and i.entity_name == 'Auth_Entity'
            and i.export == True
            and i.class_name == 'Plan'
        )[:][:]

        auth_entity_place_keys = select(
            i.ingest_field for i in db.Metadata
            if i.ingest_field != ''
            and i.entity_name == 'Auth_Entity.Place'
            # and i.export == True
            and i.class_name == 'Plan'
        )[:][:]

        # track upserted records
        n_inserted = 0
        n_updated = 0
        n_deleted = 0
        n_inserted_auth_entity = 0
        n_updated_auth_entity = 0
        n_deleted_auth_entity = 0

        # for each row of the data
        for i, d in self.data_plans.iterrows():

            # if unique ID is not an integer, skip
            # TODO handle on ingest
            try:
                int(d['id'])
            except:
                continue

            if reject(d):
                continue

            ## Add places ######################################################
            # determine whether the specified instance has been defined yet, and
            # if not, add it.
            instance_data = {key: formatter(key, d)
                             for key in place_keys if key in d}

            # get or create the place affected (for plans, will always be the
            # same as authorizing entity's place, for now)
            place_affected = None

            # get or create the place of the auth entity
            auth_entity_place_instance_data = {key.split('.')[-1]: formatter(
                key, d) for key in auth_entity_place_keys if key in d}

            # convert iso3 from list to str
            if type(auth_entity_place_instance_data['iso3']) == list:
                auth_entity_place_instance_data['iso3'] = \
                    '; '.join(auth_entity_place_instance_data['iso3'])

            # perform upsert using get and set data fields
            auth_entity_place_instance_data['country_name'] = \
                get_name_from_iso3(auth_entity_place_instance_data['iso3'])

            # determine a level based on the populated fields
            if d['org_type'] != 'Government':
                level = d['org_type']
            elif auth_entity_place_instance_data['area2'].strip() != '' and \
                    auth_entity_place_instance_data['area2'] != 'Unspecified' and \
                    auth_entity_place_instance_data['area2'] is not None:
                level = 'Local'
            elif auth_entity_place_instance_data['area1'].strip() != '' and \
                    auth_entity_place_instance_data['area1'] != 'Unspecified' and \
                    auth_entity_place_instance_data['area1'] is not None:
                level = 'State / Province'
            elif auth_entity_place_instance_data['iso3'].strip() != '' and \
                    auth_entity_place_instance_data['iso3'] != 'Unspecified' and \
                    auth_entity_place_instance_data['iso3'] is not None:
                level = 'Country'
            else:
                print('place')
                print(place)
                input('ERROR: Could not determine a `level` for place')

            # assign synthetic "level"
            auth_entity_place_instance_data['level'] = level

            get_keys = ['level', 'iso3', 'area1', 'area2']
            set_keys = ['country_name']
            place_auth_get = {k: auth_entity_place_instance_data[k]
                              for k in get_keys if k in auth_entity_place_instance_data}
            place_auth_set = {k: auth_entity_place_instance_data[k]
                              for k in set_keys if k in auth_entity_place_instance_data}

            action, place_auth = upsert(
                db.Place,
                place_auth_get,
                place_auth_set,
            )
            place_auth.loc = get_place_loc(place_auth)
            if action == 'update':
                n_updated += 1
            elif action == 'insert':
                n_inserted += 1

            # if the affected place is undefined, set it equal to the
            # auth entity's place
            if place_affected is None:
                place_affected = place_auth

            # link instance to required entities
            # TODO consider flagging updates here
            db.Plan[d['id']].place = place_affected

            ## Add auth_entities ###############################################
            # parse auth entities in raw data record (there may be more than
            # one defined for each record)

            # for each individual auth entity
            db.Plan[d['id']].auth_entity = set()
            for auth_entity_instance_data in \
                    [{'name': d['org_name'], 'place': place_auth}]:

                # perform upsert using get and set data fields
                get_keys = ['name', 'place']
                action, auth_entity = upsert(
                    db.Auth_Entity,
                    {k: auth_entity_instance_data[k]
                        for k in get_keys if k in auth_entity_instance_data},
                    {},
                )
                if action == 'update':
                    n_updated_auth_entity += 1
                elif action == 'insert':
                    n_inserted_auth_entity += 1

                # link instance to required entities
                db.Plan[d['id']].auth_entity.add(auth_entity)
            commit()

        ## Delete unused instances #############################################
        # delete auth_entities that are not used
        auth_entities_to_delete = select(
            i for i in db.Auth_Entity
            if len(i.policies) == 0 and
            len(i.plans) == 0
        )
        if len(auth_entities_to_delete) > 0:
            auth_entities_to_delete.delete()
            n_deleted_auth_entity += len(auth_entities_to_delete)
            commit()

        # delete places that are not used
        places_to_delete = select(
            i for i in db.Place
            if len(i.policies) == 0
            and len(i.auth_entities) == 0
            and len(i.plans) == 0
        )
        if len(places_to_delete) > 0:
            places_to_delete.delete()
            n_deleted += len(places_to_delete)
            commit()

        print('\n\n[7] Ingesting places...')
        print('Total in database: ' + str(len(db.Place.select())))
        print('Deleted: ' + str(n_deleted))

        print('\n\n[8] Ingesting authorizing entities...')
        print('Total in database: ' + str(len(db.Auth_Entity.select())))
        print('Deleted: ' + str(n_deleted_auth_entity))

    @db_session
    def create_policies(self, db):
        """Create policy instances.
        TODO generalize to plans, etc.

        Parameters
        ----------
        db : type
            Description of parameter `db`.

        Returns
        -------
        type
            Description of returned object.

        """
        print('\n\n[3] Ingesting policy data...')

        # retrieve data field keys for policies
        keys = select(
            i.field for i in db.Metadata
            if i.entity_name == 'Policy'
            and i.class_name == 'Policy'
            and i.field != 'id'
            and i.ingest_field != ''
        )[:]

        # maintain dict of attributes to set post-creation
        post_creation_attrs = defaultdict(dict)

        def formatter(key, d):
            unspec_val = 'In progress' if key in show_in_progress else 'Unspecified'
            if key.startswith('date_'):
                if d[key] == '' or d[key] is None or d[key] == 'N/A' or d[key] == 'NA':
                    return None
                elif len(d[key].split('/')) == 2:
                    print(f'''Unexpected format for `{key}`: {d[key]}\n''')
                    return unspec_val
                else:
                    return d[key]
            elif key == 'policy_number':
                if d[key] != '':
                    return int(d[key])
                else:
                    return None
            elif d[key] == 'N/A' or d[key] == 'NA' or d[key] == '':
                if key in ('prior_policy'):
                    return set()
                else:
                    return unspec_val
            elif key == 'id':
                return int(d[key])
            elif key in ('prior_policy'):
                post_creation_attrs[d['id']]['prior_policy'] = set(d[key])
                return set()
            elif type(d[key]) != str and iterable(d[key]):
                if len(d[key]) > 0:
                    return "; ".join(d[key])
                else:
                    return unspec_val
            return d[key]

        # track upserted records
        upserted = set()
        n_inserted = 0
        n_updated = 0

        for i, d in self.data.iterrows():

            # if unique ID is not an integer, skip
            # TODO handle on ingest
            try:
                int(d['id'])
            except:
                continue

            if reject(d):
                continue

            # upsert policies
            action, instance = upsert(
                db.Policy,
                {'id': d['id']},
                {key: formatter(key, d) for key in keys if key in d},
                skip=['prior_policy']
            )
            if action == 'update':
                n_updated += 1
            elif action == 'insert':
                n_inserted += 1
            upserted.add(instance)

        for i, d in self.data.iterrows():
            # if unique ID is not an integer, skip
            # TODO handle on ingest
            try:
                int(d['id'])
            except:
                continue

            if reject(d):
                continue

            # upsert policies
            # TODO consider how to count these updates, since they're done
            # after new instances are created (if counting them at all)
            if 'prior_policy' in d and d['prior_policy'] != '':
                prior_policies = list()
                for source_id in d['prior_policy']:
                    prior_policy_instance = select(
                        i for i in db.Policy if i.source_id == source_id).first()
                    if prior_policy_instance is not None:
                        prior_policies.append(prior_policy_instance)
                upsert(
                    db.Policy,
                    {'id': d['id']},
                    {'prior_policy': prior_policies},
                )

        # delete all records in table but not in ingest dataset
        n_deleted = db.Policy.delete_2(upserted)
        commit()
        print('Inserted: ' + str(n_inserted))
        print('Updated: ' + str(n_updated))
        print('Deleted: ' + str(n_deleted))

    @db_session
    def create_plans(self, db):
        """Create plan instances.

        Parameters
        ----------
        db : type
            Description of parameter `db`.

        Returns
        -------
        type
            Description of returned object.

        """
        print('\n\n[3b] Ingesting plan data...')

        # retrieve data field keys for plans
        keys = select(
            i.field for i in db.Metadata
            if i.entity_name == 'Plan'
            and i.field != 'id'
            and i.ingest_field != ''
            and i.class_name == 'Plan'
            and i.field != 'policy'
        )[:]

        # maintain dict of attributes to set post-creation
        post_creation_attrs = defaultdict(dict)

        def formatter(key, d):
            unspec_val = 'In progress' if key in show_in_progress else 'Unspecified'
            if key.startswith('date_'):
                if d[key] == '' or d[key] is None or d[key] == 'N/A' or d[key] == 'NA':
                    return None
                elif len(d[key].split('/')) == 2:
                    print(f'''Unexpected format for `{key}`: {d[key]}\n''')
                    return unspec_val
                else:
                    return d[key]
            elif key == 'policy_number' or key == 'n_phases':
                if d[key] != '':
                    return int(d[key])
                else:
                    return None
            elif d[key] == 'N/A' or d[key] == 'NA' or d[key] == '':
                if key in ('policy'):
                    return set()
                else:
                    return unspec_val
            elif key == 'id':
                return int(d[key])
            elif key in ('policy'):
                post_creation_attrs[d['id']]['policy'] = set(d[key])
                return set()
            elif type(d[key]) != str and iterable(d[key]):
                if len(d[key]) > 0:
                    return "; ".join(d[key])
                else:
                    return unspec_val
            return d[key]

        # track upserted records
        upserted = set()
        n_inserted = 0
        n_updated = 0

        # define data
        data = self.data_plans

        for i, d in data.iterrows():

            # if unique ID is not an integer, skip
            # TODO handle on ingest
            try:
                int(d['id'])
            except:
                continue

            if reject(d):
                continue

            # upsert policies
            action, instance = upsert(
                db.Plan,
                {'id': d['id']},
                {key: formatter(key, d) for key in keys},
                skip=['policy']
            )
            if action == 'update':
                n_updated += 1
            elif action == 'insert':
                n_inserted += 1
            upserted.add(instance)

        # delete all records in table but not in ingest dataset
        n_deleted = db.Plan.delete_2(upserted)
        commit()
        print('Inserted: ' + str(n_inserted))
        print('Updated: ' + str(n_updated))
        print('Deleted: ' + str(n_deleted))

    @db_session
    def create_court_challenges(self, db):
        """Create court challenge instances.

        Parameters
        ----------
        db : type
            Description of parameter `db`.

        Returns
        -------
        type
            Description of returned object.

        """
        print('\n\n[XX] Ingesting court challenge data...')

        # skip linked fields and assign them later
        linked_fields = ('policies', 'matter_numbers')
        set_fields = ('id',)

        # retrieve data field keys for court challenge
        get_fields = select(
            i.field for i in db.Metadata
            if i.entity_name == 'Court_Challenge'
            and i.ingest_field != ''
            and i.class_name == 'Court_Challenge'
            and i.field not in linked_fields
            and i.field not in set_fields
            and i.export is True
            or i.field in ('source_id', 'policy_or_law_name')
        )[:]

        # maintain dict of attributes to set post-creation
        post_creation_attrs = defaultdict(dict)

        def formatter(key, d):

            # define keys that, if sets, should be converted to strings or bool
            set_to_str = ('policy_or_law_name', 'case_name')
            set_to_bool = ('legal_challenge',)
            # correct errors in date entry
            if key.startswith('date_'):
                if d[key] == '' or d[key] is None or d[key] == 'N/A' or d[key] == 'NA':
                    return None
                elif len(d[key].split('/')) == 2:
                    print(f'''Unexpected format for `{key}`: {d[key]}\n''')
                    return unspec_val
                else:
                    return d[key]
            # parse IDs as integers
            elif key == 'id':
                return int(d[key])
            # set certain fields to empty text strings if they contain
            # certain symbols
            elif key == 'government_order_upheld_or_enjoined':
                if d[key] == '' or \
                        d[key] is None or \
                        d[key] == 'N/A' or d[key] == 'NA':
                    return ''
                elif '*' in d[key]:
                    return ''
                else:
                    return d[key]

            # parse sets, including sets of strs that should be bools
            elif type(d[key]) != str and iterable(d[key]):
                if key in set_to_str:
                    if len(d[key]) > 0:
                        return "; ".join(list(set(d[key])))
                    else:
                        return None
                elif key in set_to_bool:
                    if len(d[key]) > 0:
                        bool_list = list(
                            map(
                                str_to_bool,
                                d[key]
                            )
                        )
                        # use first item in `bool_list` because
                        # `legal_challenge` field should be unary
                        return bool_list[0]
                    else:
                        return None
                elif len(d[key]) > 0:
                    return list(set(d[key]))
                else:
                    return None
            elif key in set_to_bool:
                return None
            else:
                # if data are blank, return empty array or None, as appropriate
                if d[key] == '':
                    is_nullable = getattr(db.Court_Challenge, key).nullable
                    if is_nullable:
                        is_str_arr = getattr(db.Court_Challenge, key).py_type \
                            == StrArray
                        if is_str_arr:
                            return list()
                        else:
                            return None
                return d[key]

        # track upserted records
        upserted = set()
        n_inserted = 0
        n_updated = 0

        # define data
        data = self.data_court_challenges

        for i, d in data.iterrows():

            # if unique ID is not an integer, skip
            # TODO handle on ingest
            try:
                int(d['id'])
            except:
                continue

            if reject(d):
                continue

            # upsert instances: court challenges
            action, instance = upsert(
                db.Court_Challenge,
                {'id': d['id']},
                {field: formatter(field, d)
                 for field in get_fields if field in d},
            )
            if action == 'update':
                n_updated += 1
            elif action == 'insert':
                n_inserted += 1
            upserted.add(instance)

        # delete all records in table but not in ingest dataset
        n_deleted = db.Court_Challenge.delete_2(upserted)
        commit()
        print('Inserted: ' + str(n_inserted))
        print('Updated: ' + str(n_updated))
        print('Deleted: ' + str(n_deleted))

        # join matter numbers to court challenges
        print('\n\nAdding matter numbers to court challenges...')

        for i, d in self.data_matter_numbers.iterrows():
            if d['Court challenge link'] == '':
                continue
            else:
                court_challenges = select(
                    i for i in db.Court_Challenge
                    if i.source_id in d['Court challenge link']
                )
                for dd in court_challenges:
                    matter_number = int(d['Matter number'])
                    if dd.matter_numbers is None:
                        dd.matter_numbers = [matter_number]
                    else:
                        new_matter_numbers = set(
                            dd.matter_numbers)
                        new_matter_numbers.add(matter_number)
                        dd.matter_numbers = list(new_matter_numbers)
        print('Done.')
        return self

    @db_session
    def create_metadata(self, db, full_dd):
        """Create metadata instances if they do not exist. If they do exist,
        update them.

        Parameters
        ----------
        db : type
            Description of parameter `db`.

        Returns
        -------
        type
            Description of returned object.

        """

        # upsert glossary terms
        self.create_glossary(db)

        print('\n\n[2] Ingesting metadata from data dictionary...')
        colgroup = ''
        upserted = set()
        n_inserted = 0
        n_updated = 0

        for i, d in full_dd.iterrows():
            if d['Category'] != '':
                colgroup = d['Category']
            if d['Database entity'] == '' or d['Database field name'] == '':
                continue
            metadatum_attributes = {
                'ingest_field': d['Ingest field name'],
                'table_name': d['Field'],
                'display_name': d['Export column name']
                if (d['Export column name'] != '' and not pd.isna(d['Export column name'])) else d['Field'],
                'colgroup': colgroup,
                'tooltip': d['Descriptive text for site'] if not pd.isna(d['Descriptive text for site']) else '',
                'definition': d['Definition'],
                'possible_values': d['Possible values'],
                'notes': d['Notes'] if not pd.isna(d['Notes']) else '',
                'order': d['Order'],
                'export': d['Export?'] == True,
            }
            action, instance = upsert(db.Metadata, {
                'field': d['Database field name'],
                'entity_name': d['Database entity'],
                'class_name': d['Type']
            }, metadatum_attributes)
            if action == 'update':
                n_updated += 1
            elif action == 'insert':
                n_inserted += 1
            upserted.add(instance)

        # add extra metadata not in the data dictionary
        other_metadata = [
            ({
                'field': 'loc',
                'entity_name': 'Place',
                'class_name': 'Policy'
            }, {
                'ingest_field': 'loc',
                'display_name': 'Country / Specific location',
                'colgroup': '',
                'definition': 'The location affected by the policy',
                'possible_values': 'Any text',
                'notes': '',
                'order': 0,
                'export': False,
            }), ({
                'field': 'loc',
                'entity_name': 'Place',
                'class_name': 'Plan'
            }, {
                'ingest_field': 'loc',
                'display_name': 'Country / Specific location',
                'colgroup': '',
                'definition': 'The location affected by the plan',
                'possible_values': 'Any text',
                'notes': '',
                'order': 0,
                'export': False,
            }), ({
                'field': 'source_id',
                'entity_name': 'Policy',
                'class_name': 'Policy',
            }, {
                'ingest_field': 'source_id',
                'display_name': 'Source ID',
                'colgroup': '',
                'definition': 'The unique ID of the record in the original dataset',
                'possible_values': 'Any text',
                'order': 0,
                'notes': '',
                'export': False,
            }), ({
                'field': 'source_id',
                'entity_name': 'Plan',
                'class_name': 'Plan',
            }, {
                'ingest_field': 'source_id',
                'display_name': 'Source ID',
                'colgroup': '',
                'definition': 'The unique ID of the record in the original dataset',
                'possible_values': 'Any text',
                'order': 0,
                'notes': '',
                'export': False,
            }), ({
                'field': 'source_id',
                'entity_name': 'Court_Challenge',
                'class_name': 'Court_Challenge',
            }, {
                'ingest_field': 'source_id',
                'display_name': 'Source ID',
                'colgroup': '',
                'definition': 'The unique ID of the record in the original dataset',
                'possible_values': 'Any text',
                'order': 0,
                'notes': '',
                'export': False,
            }), ({
                'field': 'date_end_actual_or_anticipated',
                'entity_name': 'Policy',
                'class_name': 'Policy',
            }, {
                'ingest_field': '',
                'display_name': 'Policy end date',
                'colgroup': '',
                'definition': 'The date on which the policy or law will (or did) end',
                'possible_values': 'Any date',
                'order': 0,
                'notes': '',
                'export': False,
            })
        ]
        for get, d in other_metadata:
            action, instance = upsert(db.Metadata, get, d)
            if action == 'update':
                n_updated += 1
            elif action == 'insert':
                n_inserted += 1
            upserted.add(instance)

        # delete all records in table but not in ingest dataset
        n_deleted = db.Metadata.delete_2(upserted)
        commit()
        print('Inserted: ' + str(n_inserted))
        print('Updated: ' + str(n_updated))
        print('Deleted: ' + str(n_deleted))

    @db_session
    def create_glossary(self, db):
        """Create glossary instances if they do not exist. If they do exist,
        update them.

        Parameters
        ----------
        db : type
            Description of parameter `db`.

        Returns
        -------
        type
            Description of returned object.

        """
        print('\n\n[2b] Ingesting glossary...')
        colgroup = ''
        upserted = set()
        n_inserted = 0
        n_updated = 0
<<<<<<< HEAD
        for i, d in self.glossary.iterrows():
            if 'Key Term' not in d or d['Key Term'] is None or \
                    d['Key Term'].strip() == '':
                continue
            attributes = {
                'definition': d['Definition'],
                'reference': d['Reference'],
                'entity_name': d['Database entity'],
                'field': d['Database field name'],
            }
=======
>>>>>>> 3d85f9a3

        glossary_tables = [
            self.glossary,
            self.glossary_court_challenges
        ]
        for glossary_table in glossary_tables:
            for i, d in glossary_table.iterrows():
                if d['Key term'] is None or d['Key term'].strip() == '':
                    continue
                attributes = {
                    'definition': d['Definition'],
                    'reference': d.get('Reference'),
                    'entity_name': d['Database entity'],
                    'field': d['Database field name'],
                }

                action, instance = upsert(db.Glossary, {
                    'term': d['Key term'],
                    'subterm': d['Field value'],
                }, attributes)
                if action == 'update':
                    n_updated += 1
                elif action == 'insert':
                    n_inserted += 1
                upserted.add(instance)

        # delete all records in table but not in ingest dataset
        n_deleted = db.Glossary.delete_2(upserted)
        commit()
        print('Inserted: ' + str(n_inserted))
        print('Updated: ' + str(n_updated))
        print('Deleted: ' + str(n_deleted))

    @db_session
    def create_files_from_urls(self, db):
        """Create docs instances based on policies.

        Parameters
        ----------
        db : type
            Description of parameter `db`.

        Returns
        -------
        type
            Description of returned object.

        """
        print('\n\n[5] Ingesting files from URLs / filenames...')

        policy_doc_keys = [
            'policy_name',
            'policy_filename',
            'policy_data_source',
        ]

        docs_by_id = dict()

        # track missing filenames
        missing_filenames = set()

        # track upserted PDFs -- if there are any filenames in it that are not
        # in the S3 bucket, upload those files to S3
        upserted = set()
        n_inserted = 0
        n_updated = 0

        for i, d in self.data.iterrows():

            # if unique ID is not an integer, skip
            # TODO handle on ingest
            try:
                int(d['id'])
            except:
                continue

            # if an attachment is available, skip
            attachment_available = d['attachment_for_policy'] is not None and \
                len(d['attachment_for_policy']) > 0

            # does URL start with http? If not, consider it invalid and do not
            # grab the file
            url_invalid = d['policy_data_source'] is not None and \
                not d['policy_data_source'].startswith('http')

            if url_invalid or reject(d) or attachment_available:
                continue

            instance_data = {key.split('_', 1)[1]: d[key]
                             for key in policy_doc_keys}

            if not attachment_available and \
                (instance_data['filename'] is None or
                 instance_data['filename'].strip() == ''):
                missing_filenames.add(d['id'])
                continue
            instance_data['type'] = 'policy'
            id = " - ".join(instance_data.values())

            instance_data['filename'] = instance_data['filename'].replace(
                '.', '')
            instance_data['filename'] += '.pdf'
            action, file = upsert(db.File, instance_data)
            if action == 'update':
                n_updated += 1
            elif action == 'insert':
                n_inserted += 1
            upserted.add(file)

            # link file to policy
            db.Policy[d['id']].file.add(file)
            commit()

        # # delete any files that were not upserted from the database
        # to_delete = select(
        #     i for i in db.File
        #     if i not in upserted
        #     and not i.airtable_attachment
        # )
        # n_deleted = len(to_delete)
        # to_delete.delete()
        commit()

        print('Inserted: ' + str(n_inserted))
        print('Updated: ' + str(n_updated))
        # print('Deleted (still in S3): ' + str(n_deleted))

        # display any records that were missing a PDF
        if len(missing_filenames) > 0:
            missing_filenames_list = list(
                missing_filenames)
            missing_filenames_list.sort(key=lambda x: int(x))
            print(
                f'''\n{bcolors.BOLD}[Warning] Missing filenames for {len(missing_filenames_list)} policies with these unique IDs:{bcolors.ENDC}''')
            print(bcolors.BOLD + str(", ".join(missing_filenames_list)) + bcolors.ENDC)

    # Airtable attachment parsing for documents
    @db_session
    def create_files_from_attachments(self, db, entity_class_name):
        """Create docs instances based Airtable attachments.

        Parameters
        ----------
        db : type
            Description of parameter `db`.

        Returns
        -------
        type
            Description of returned object.

        """
        print(
            f'''\n\n[4] Ingesting files from Airtable attachments for {entity_class_name}...''')

        # get entity class to use
        entity_class = getattr(db, entity_class_name)

        # TODO ensure correct set of keys used based on data being parsed
        # keys for policy document PDFs
        policy_doc_keys = {
            'attachment_for_policy': {
                'data_source': 'policy_data_source',
                'name': 'policy_name',
                'type': 'policy',
            },
        }

        # ...for plans
        plan_doc_keys = {
            'attachment_for_plan': {
                'data_source': 'plan_data_source',
                'name': 'name',
                'type': 'plan'
            },
            'attachment_for_plan_announcement': {
                'data_source': 'announcement_data_source',
                'name': 'name',
                'type': 'plan_announcement'
            },
        }

        docs_by_id = dict()

        # track missing PDF filenames and source URLs
        missing_filenames = list()

        # track upserted PDFs -- if there are any filenames in it that are not
        # in the S3 bucket, upload those files to S3
        upserted = set()
        n_inserted = 0
        n_updated = 0
        n_deleted = 0

        # get data to use
        data = self.data if entity_class == db.Policy else self.data_plans

        # get set of keys to use
        doc_keys = policy_doc_keys if entity_class == db.Policy \
            else plan_doc_keys

        # track types added to assist deletion
        types = set()

        # for each record in the raw data, potentially create file(s)
        # TODO replace `self.data` with an argument-specified dataset
        for i, d in data.iterrows():

            # if unique ID is not an integer, skip
            # TODO handle on ingest
            try:
                int(d['id'])
            except:
                continue

            if reject(d):
                continue

            for key in doc_keys:
                if d[key] is not None and len(d[key]) > 0:
                    # remove all non-airtable attachments of this type
                    type = doc_keys[key]['type']
                    types.add(type)
                    policy = entity_class[d['id']]
                    to_delete = select(
                        i for i in policy.file
                        if i.type == type
                        and not i.airtable_attachment
                    ).delete()
                    for dd in d[key]:
                        # create file key
                        file_key = dd['id'] + ' - ' + dd['filename'] + '.pdf'

                        # check if file exists already
                        # define get data
                        get_data = {
                            'filename': file_key
                        }

                        # define set data
                        set_data = {
                            'name': dd['filename'],
                            'type': type,
                            'data_source': d[doc_keys[key]['data_source']],
                            'permalink': dd['url'],
                            'airtable_attachment': True,
                        }

                        # perform upsert and link to relevant policy/plan
                        action, file = upsert(db.File, get_data, set_data)
                        if action == 'update':
                            n_updated += 1
                        elif action == 'insert':
                            n_inserted += 1
                        upserted.add(file)

                        # link file to policy
                        entity_class[d['id']].file.add(file)

        # delete any files that were not upserted from the database
        to_delete = select(
            i for i in db.File
            if i not in upserted
            and i.airtable_attachment
            and i.type in types
        )
        n_deleted = len(to_delete)
        to_delete.delete()
        commit()

        print('Inserted: ' + str(n_inserted))
        print('Updated: ' + str(n_updated))
        print('Deleted (still in S3): ' + str(n_deleted))

    @db_session
    def debug_add_test_complaint_cats(self, db):
        """Add stand-in complaint cats and subcats to test the new data fields
        before data are populated in them.


        """
        print('\nAdding debug data...')
        # get subcats and their cats
        possible_values = select(
            (i.term, i.subterm)
            for i in db.Glossary
            if i.field == 'complaint_subcategory_new'
        )[:][:]

        # for each court challenge
        for i in db.Court_Challenge.select():

            # randomly choose a number of subcats to assign
            n_values = random.randrange(1, 3)
            values = random.sample(possible_values, n_values)
            subcats = set()
            cats = set()

            for value in values:
                cats.add(value[0])
                subcats.add(value[1])
            cats = list(cats)
            subcats = list(subcats)

            # assign data
            i.complaint_category_new = cats
            i.complaint_subcategory_new = subcats
            commit()
        print('\nDone.')

    @db_session
    def validate_docs(self, db):
        files = db.File.select()
        print(f'''\n\n[6] Validating {len(files)} files...''')
        # confirm file exists in S3 bucket for file, if not, either add it
        # or remove the PDF text
        # define filename from db

        # track what was done
        n_valid = 0
        n_missing = 0
        n_added = 0
        n_failed = 0
        n_checked = 0
        could_not_download = set()
        missing_filenames = set()
        for file in files:
            n_checked += 1
            print(f'''Checking file {n_checked} of {len(files)}...''')
            if file.filename is not None:
                file_key = file.filename
                if file_key in self.s3_bucket_keys:
                    # print('\nFile found')
                    n_valid += 1
                    pass
                elif (
                    file.data_source is None or file.data_source.strip() == ''
                ) and (
                    file.permalink is None or file.permalink.strip() == ''
                ):
                    # print('\nDocument not found (404), no URL')
                    file.filename = None
                    commit()
                    missing_filenames.add(file.name)
                    n_missing += 1
                else:
                    # print('\nFetching and adding PDF to S3: ' + file_key)
                    file_url = file.permalink if file.permalink is not None \
                        else file.data_source
                    file = download_file(
                        file_url, file_key, None, as_object=True)
                    if file is not None:
                        response = s3.put_object(
                            Body=file,
                            Bucket=S3_BUCKET_NAME,
                            Key=file_key,
                        )
                        n_added += 1
                    else:
                        print('Could not download file at URL ' +
                              str(file_url))
                        if file is not None:
                            file.delete()
                        commit()
                        could_not_download.add(file_url)
                        n_failed += 1
            else:
                print("Skipping, no file associated")

        print('Valid: ' + str(n_valid))
        print('Added to S3: ' + str(n_added))
        print('Missing (no URL or filename): ' + str(n_missing))
        print('Failed to fetch from URL: ' + str(n_failed))
        if n_missing > 0:
            missing_filenames = list(missing_filenames)
            missing_filenames.sort()
            print(
                f'''\n{bcolors.BOLD}[Warning] URLs or filenames were not provided for {n_missing} files with the following names:{bcolors.ENDC}''')
            print(bcolors.BOLD + str(", ".join(missing_filenames)) + bcolors.ENDC)

        if n_failed > 0:
            could_not_download = list(could_not_download)
            could_not_download.sort()
            print(
                f'''\n{bcolors.BOLD}[Warning] Files could not be downloaded from the following {n_failed} sources:{bcolors.ENDC}''')
            print(bcolors.BOLD + str(", ".join(could_not_download)) + bcolors.ENDC)

    def check(self, data):
        """Perform QA/QC on the data and return a report.
        TODO

        Parameters
        ----------
        data : type
            Description of parameter `data`.

        Returns
        -------
        type
            Description of returned object.

        """
        print('\n\n[1] Performing QA/QC on dataset...')

        valid = True

        # unique primary key `id`
        dupes = data.duplicated(['Unique ID'])
        if dupes.any():
            print('\nDetected duplicate unique IDs:')
            print(data[dupes == True].loc[:, 'Unique ID'])
            valid = False

        # dates formatted well
        # TODO

        return valid

    # Deprecated / Unused methods ##############################################

    def load_data_google(self):
        """Retrieve Google Sheets as Pandas DataFrames corresponding to the (1)
        data, (2) data dictionary, and (3) glossary of terms.

        Returns
        -------
        type
            Description of returned object.

        """
        key = '135XlMpxubqpq6UFOOIMVrNqSU0tuA0ZZtaXFEIICZX4'

        self.client.connect() \
            .workbook(key=key)

        self.data = self.client \
            .worksheet(name='data') \
            .as_dataframe(header_row=1)

        self.data_dictionary = self.client \
            .worksheet(name='appendix: data dictionary') \
            .as_dataframe()

        self.glossary = self.client \
            .worksheet(name='appendix: glossary') \
            .as_dataframe()

        return self<|MERGE_RESOLUTION|>--- conflicted
+++ resolved
@@ -2414,7 +2414,6 @@
         upserted = set()
         n_inserted = 0
         n_updated = 0
-<<<<<<< HEAD
         for i, d in self.glossary.iterrows():
             if 'Key Term' not in d or d['Key Term'] is None or \
                     d['Key Term'].strip() == '':
@@ -2425,8 +2424,6 @@
                 'entity_name': d['Database entity'],
                 'field': d['Database field name'],
             }
-=======
->>>>>>> 3d85f9a3
 
         glossary_tables = [
             self.glossary,
